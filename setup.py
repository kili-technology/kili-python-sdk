--- conflicted
+++ resolved
@@ -5,7 +5,6 @@
 from src.kili import __version__
 
 install_requires = [
-<<<<<<< HEAD
     "pandas>=1.0.0,<2.0.0",
     "click>=8.0.0, <9.0.0",
     "requests>=2.0.0, <3.0.0",
@@ -23,26 +22,7 @@
     "urllib3>=1.26,<2.0",
     "ffmpeg-python>=0.2.0,<0.3.0",
     "gql[requests,websockets]>=3.0.0,<4.0.0",
-=======
-    "pandas<2.0.0",
-    "click",
-    "requests",
-    "tabulate",
-    "tenacity>=8.0.0,<9.0.0",
-    "tqdm",
-    "typeguard<3.0.0",
-    "typing_extensions>=4.1.0",
-    "pyparsing",
-    "websocket-client",
-    "pyyaml",
-    "Pillow",
-    "cuid",
-    "pydantic",
-    "urllib3>=1.26",
-    "ffmpeg-python",
-    "gql[requests,websockets]",
-    "filelock",
->>>>>>> 2105639b
+    "filelock>=3.0.0,<4.0.0",
 ]
 
 image_requires = [
