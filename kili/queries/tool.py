--- conflicted
+++ resolved
@@ -6,12 +6,9 @@
     query {
       getTools(projectID: "%s") {
         id
-<<<<<<< HEAD
         name
-=======
->>>>>>> 6edc85af
         toolType
-        jsonSettings
+        jsonSettings 
       }
     }
     ''' % (project_id))
