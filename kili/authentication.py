import os
import requests
import warnings

from .graphql_client import GraphQLClient

from .mutations.user import signin

MAX_RETRIES = 20

warnings.simplefilter("always")


def authenticate(email,
                 password=os.getenv('KILI_USER_PASSWORD'),
                 api_endpoint='https://cloud.kili-technology.com/api/label/graphql'):

<<<<<<< HEAD
    message = '''Deprecated: authenticate has been renamed, and is not recommended for use.
=======
    print("""Warning: authenticate has been renamed, and is not recommended for use.
>>>>>>> c2c56d96
Use instead:
  from kili.authentication import KiliAuth
  from kili.playground import Playground
  kauth = KiliAuth()
  playground = Playground(kauth)
<<<<<<< HEAD
  assets = playground.export_assets(project_id)'''

    warnings.warn(message, DeprecationWarning)
=======
  assets = playground.export_assets(project_id)
""")
>>>>>>> c2c56d96

    session = requests.Session()
    adapter = requests.adapters.HTTPAdapter(max_retries=MAX_RETRIES)
    session.mount('https://', adapter)
    session.mount('http://', adapter)
    client = GraphQLClient(api_endpoint, session)

    auth_payload = signin(client, email, password)
    api_token = auth_payload['token']
    client.inject_token('Bearer: ' + api_token)
    user_id = auth_payload['user']['id']
    return client, user_id


class KiliAuth(object):
    """
    from kili.authentication import KiliAuth
    from kili.playground import Playground
    kauth = KiliAuth()
    playground = Playground(kauth)
    assets = playground.export_assets(project_id)
    """

    def __init__(self,
                 email=os.getenv('KILI_USER_EMAIL'),
                 password=os.getenv('KILI_USER_PASSWORD'),
                 api_endpoint='https://cloud.kili-technology.com/api/label/graphql'):
        self.session = requests.Session()
        adapter = requests.adapters.HTTPAdapter(max_retries=MAX_RETRIES)
        self.session.mount('https://', adapter)
        self.session.mount('http://', adapter)
        self.client = GraphQLClient(api_endpoint, self.session)
        auth_payload = signin(self.client, email, password)
        api_token = auth_payload['token']
        self.client.inject_token('Bearer: ' + api_token)
        self.user_id = auth_payload['user']['id']

    def __del__(self):
        self.session.close()<|MERGE_RESOLUTION|>--- conflicted
+++ resolved
@@ -6,33 +6,24 @@
 
 from .mutations.user import signin
 
+warnings.simplefilter("always")
+
 MAX_RETRIES = 20
-
-warnings.simplefilter("always")
 
 
 def authenticate(email,
                  password=os.getenv('KILI_USER_PASSWORD'),
                  api_endpoint='https://cloud.kili-technology.com/api/label/graphql'):
 
-<<<<<<< HEAD
     message = '''Deprecated: authenticate has been renamed, and is not recommended for use.
-=======
-    print("""Warning: authenticate has been renamed, and is not recommended for use.
->>>>>>> c2c56d96
 Use instead:
   from kili.authentication import KiliAuth
   from kili.playground import Playground
   kauth = KiliAuth()
   playground = Playground(kauth)
-<<<<<<< HEAD
   assets = playground.export_assets(project_id)'''
 
     warnings.warn(message, DeprecationWarning)
-=======
-  assets = playground.export_assets(project_id)
-""")
->>>>>>> c2c56d96
 
     session = requests.Session()
     adapter = requests.adapters.HTTPAdapter(max_retries=MAX_RETRIES)
