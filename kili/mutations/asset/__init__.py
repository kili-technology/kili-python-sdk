from json import dumps
from typing import List

from ...helpers import content_escape, encode_image, format_result, is_url, deprecate
from ...queries.project import get_project
from .queries import (GQL_APPEND_MANY_TO_DATASET,
                      GQL_DELETE_MANY_FROM_DATASET,
                      GQL_UPDATE_PROPERTIES_IN_ASSET)


<<<<<<< HEAD
@deprecate(
    """
        This function is deprecated. delete_assets_by_external_id used to delete some assets matchin on external ID. It is now achievable with get_assets and delete_many_from_dataset.
        To fetch ann asset from its ID, use:
            > assets = playground.assets(project_id=project_id, external_id_contains=[external_id])
            > playground.delete_many_from_dataset(asset_ids=[a['id] for a in assets])
        """)
def delete_assets_by_external_id(client, project_id: str, external_id: str):
    return None


def append_many_to_dataset(client, project_id: str, content_array: List[str], external_id_array: List[str],
                           is_honeypot_array: List[bool] = None, status_array: List[str] = None, json_metadata_array: List[dict] = None):
    is_honeypot_array = [
        False] * len(content_array) if not is_honeypot_array else is_honeypot_array
    status_array = ['TODO'] * \
        len(content_array) if not status_array else status_array
    json_metadata_array = [
        {}] * len(content_array) if not json_metadata_array else json_metadata_array
    formatted_json_metadata_array = [
        dumps(elem) for elem in json_metadata_array]
    input_type = get_project(client, project_id)['inputType']
    if input_type == 'IMAGE':
        content_array = [content if is_url(content) else encode_image(
            content) for content in content_array]
    variables = {
        'projectID': project_id,
        'contentArray': content_array,
        'externalIDArray': external_id_array,
        'isHoneypotArray': is_honeypot_array,
        'statusArray': status_array,
        'jsonMetadataArray': formatted_json_metadata_array}
    result = client.execute(GQL_APPEND_MANY_TO_DATASET, variables)
    return format_result('data', result)


def update_properties_in_asset(client, asset_id: str, external_id: str = None,
                               priority: int = None, json_metadata: dict = None, consensus_mark: float = None,
                               honeypot_mark: float = None, to_be_labeled_by: List[str] = None, content: str = None,
                               status: str = None, is_used_for_consensus: bool = None, is_honeypot: bool = None):
    formatted_json_metadata = None
    if json_metadata is None:
=======
class MutationsAssets:

    def __init__(self, auth):
        """
        Initializes the subclass

        Parameters
        ----------
        - auth : KiliAuth object
        """
        self.auth = auth

    def delete_assets_by_external_id(self, project_id: str, external_id: str):
        """
        Delete assets from a project that have the given external id

        Parameters
        ----------
        - project_id : str
            The identifier of the project
        - external_id : str
            The external identifier of the asset(s) to delete.
        
        Returns
        -------
        - None
        """
        variables = {'projectID': project_id, 'externalID': external_id}
        result = self.auth.client.execute(GQL_DELETE_ASSETS_BY_EXTERNAL_ID, variables)
        return format_result('data', result)


    def append_many_to_dataset(self, project_id: str, content_array: List[str], external_id_array: List[str],
                            is_honeypot_array: List[bool] = None, status_array: List[str] = None, json_metadata_array: List[dict] = None):
        """
        Append assets to a project

        Parameters
        ----------
        - project_id : str
            Identifier of the project
        - content_array : list of str
            List of elements added to the assets of the project
            - For a NLP project, the content is directly in text format
            - For an Image / Video / Pdf project, the content must be hosted on a web server, 
            and you point Kili to your data by giving the URLs
        - external_id_array : list of str
            List of external ids given to identify the assets
        - is_honeypot_array : list of bool, optional (default = None)
        - status_array : list of str, optional (default = None)
            By default, all imported assets are set to 'TODO'. It can also be set to 
            'ONGOING', 'LABELED', 'REVIEWED'
        - json_metadata_array : list of dict , optional (default = None)
            The metadata given to each asset should be stored in a json like dict.

        Returns
        -------
        - a result object which indicates if the mutation was successful, or an error message else.
        """
        is_honeypot_array = [
            False] * len(content_array) if not is_honeypot_array else is_honeypot_array
        status_array = ['TODO'] * \
            len(content_array) if not status_array else status_array
        json_metadata_array = [
            {}] * len(content_array) if not json_metadata_array else json_metadata_array
        formatted_json_metadata_array = [
            dumps(elem) for elem in json_metadata_array]
        input_type = get_project(self.auth.client, project_id)['inputType']
        if input_type == 'IMAGE':
            content_array = [content if is_url(content) else encode_image(
                content) for content in content_array]
        variables = {
            'projectID': project_id,
            'contentArray': content_array,
            'externalIDArray': external_id_array,
            'isHoneypotArray': is_honeypot_array,
            'statusArray': status_array,
            'jsonMetadataArray': formatted_json_metadata_array}
        result = self.auth.client.execute(GQL_APPEND_MANY_TO_DATASET, variables)
        return format_result('data', result)


    def update_properties_in_asset(self, asset_id: str, external_id: str = None,
                                priority: int = None, json_metadata: dict = None, consensus_mark: float = None,
                                honeypot_mark: float = None, to_be_labeled_by: List[str] = None, content: str = None,
                                status: str = None, is_used_for_consensus: bool = None, is_honeypot: bool = None):
        """
        Update the properties of one asset

        Parameters
        ----------
        - asset_id : str
            The id of the asset to delete
        - external_id : str, optional (default = None)
            If given, the asset identified by this external identifier will be modified.
        - priority : int, optional (default = None)
            By default, all assets have a priority of 0
        - json_metadata : dict (default = None)
            Update the metadata of the asset with a json like dict.
        - consensus_mark : float (default = None)
            Should be between 0 and 1
        - honeypot_mark : float (default = None)
            Should be between 0 and 1
        - to_be_labeled_by : list of str (default = None)
            If given, should contain the emails of the labelers authorized to label the asset
        - content : str (default = None)
            - For a NLP project, the content is directly in text format
            - For an Image / Video / Pdf project, the content must be hosted on a web server, 
            and you point Kili to your data by giving the URLs
        - status : str (default = None)
            Should be in {'TODO', 'ONGOING', 'LABELED', 'REVIEWED'}
        - is_used_for_consensus : bool (default = None)
            Whether to use the asset to compute consensus kpis or not
        - is_honeypot : bool (default = None)
            Whether to use the asset for honeypot

        Returns
        -------
        - a result object which indicates if the mutation was successful, or an error message else.
        """
>>>>>>> 976c997f
        formatted_json_metadata = None
        if json_metadata is None:
            formatted_json_metadata = None
        elif isinstance(json_metadata, str):
            formatted_json_metadata = json_metadata
        elif isinstance(json_metadata, dict) or isinstance(json_metadata, list):
            formatted_json_metadata = dumps(json_metadata)
        else:
            raise Exception('json_metadata',
                            'Should be either a dict, a list or a string url')
        variables = {
            'assetID': asset_id,
            'externalID': external_id,
            'priority': priority,
            'jsonMetadata': formatted_json_metadata,
            'consensusMark': consensus_mark,
            'honeypotMark': honeypot_mark,
            'toBeLabeledBy': to_be_labeled_by,
            'content': content,
            'status': status,
            'isUsedForConsensus': is_used_for_consensus,
            'isHoneypot': is_honeypot,
        }
        result = self.auth.client.execute(GQL_UPDATE_PROPERTIES_IN_ASSET, variables)
        return format_result('data', result)


    def delete_many_from_dataset(self, asset_ids: List[str]):
        """
        Delete assets from a project

        Parameters
        ----------
        - asset_ids : list of str
            The list of identifiers of the assets to delete.

        Returns
        -------
        - a result object which indicates if the mutation was successful, or an error message else.
        """
        variables = {'assetIDs': asset_ids}
        result = self.auth.client.execute(GQL_DELETE_MANY_FROM_DATASET, variables)
        return format_result('data', result)<|MERGE_RESOLUTION|>--- conflicted
+++ resolved
@@ -8,50 +8,6 @@
                       GQL_UPDATE_PROPERTIES_IN_ASSET)
 
 
-<<<<<<< HEAD
-@deprecate(
-    """
-        This function is deprecated. delete_assets_by_external_id used to delete some assets matchin on external ID. It is now achievable with get_assets and delete_many_from_dataset.
-        To fetch ann asset from its ID, use:
-            > assets = playground.assets(project_id=project_id, external_id_contains=[external_id])
-            > playground.delete_many_from_dataset(asset_ids=[a['id] for a in assets])
-        """)
-def delete_assets_by_external_id(client, project_id: str, external_id: str):
-    return None
-
-
-def append_many_to_dataset(client, project_id: str, content_array: List[str], external_id_array: List[str],
-                           is_honeypot_array: List[bool] = None, status_array: List[str] = None, json_metadata_array: List[dict] = None):
-    is_honeypot_array = [
-        False] * len(content_array) if not is_honeypot_array else is_honeypot_array
-    status_array = ['TODO'] * \
-        len(content_array) if not status_array else status_array
-    json_metadata_array = [
-        {}] * len(content_array) if not json_metadata_array else json_metadata_array
-    formatted_json_metadata_array = [
-        dumps(elem) for elem in json_metadata_array]
-    input_type = get_project(client, project_id)['inputType']
-    if input_type == 'IMAGE':
-        content_array = [content if is_url(content) else encode_image(
-            content) for content in content_array]
-    variables = {
-        'projectID': project_id,
-        'contentArray': content_array,
-        'externalIDArray': external_id_array,
-        'isHoneypotArray': is_honeypot_array,
-        'statusArray': status_array,
-        'jsonMetadataArray': formatted_json_metadata_array}
-    result = client.execute(GQL_APPEND_MANY_TO_DATASET, variables)
-    return format_result('data', result)
-
-
-def update_properties_in_asset(client, asset_id: str, external_id: str = None,
-                               priority: int = None, json_metadata: dict = None, consensus_mark: float = None,
-                               honeypot_mark: float = None, to_be_labeled_by: List[str] = None, content: str = None,
-                               status: str = None, is_used_for_consensus: bool = None, is_honeypot: bool = None):
-    formatted_json_metadata = None
-    if json_metadata is None:
-=======
 class MutationsAssets:
 
     def __init__(self, auth):
@@ -64,6 +20,13 @@
         """
         self.auth = auth
 
+    @deprecate(
+    """
+        This function is deprecated. delete_assets_by_external_id used to delete some assets matchin on external ID. It is now achievable with get_assets and delete_many_from_dataset.
+        To fetch ann asset from its ID, use:
+            > assets = playground.assets(project_id=project_id, external_id_contains=[external_id])
+            > playground.delete_many_from_dataset(asset_ids=[a['id] for a in assets])
+        """)
     def delete_assets_by_external_id(self, project_id: str, external_id: str):
         """
         Delete assets from a project that have the given external id
@@ -74,15 +37,12 @@
             The identifier of the project
         - external_id : str
             The external identifier of the asset(s) to delete.
-        
+
         Returns
         -------
         - None
         """
-        variables = {'projectID': project_id, 'externalID': external_id}
-        result = self.auth.client.execute(GQL_DELETE_ASSETS_BY_EXTERNAL_ID, variables)
-        return format_result('data', result)
-
+        return None
 
     def append_many_to_dataset(self, project_id: str, content_array: List[str], external_id_array: List[str],
                             is_honeypot_array: List[bool] = None, status_array: List[str] = None, json_metadata_array: List[dict] = None):
@@ -96,13 +56,13 @@
         - content_array : list of str
             List of elements added to the assets of the project
             - For a NLP project, the content is directly in text format
-            - For an Image / Video / Pdf project, the content must be hosted on a web server, 
+            - For an Image / Video / Pdf project, the content must be hosted on a web server,
             and you point Kili to your data by giving the URLs
         - external_id_array : list of str
             List of external ids given to identify the assets
         - is_honeypot_array : list of bool, optional (default = None)
         - status_array : list of str, optional (default = None)
-            By default, all imported assets are set to 'TODO'. It can also be set to 
+            By default, all imported assets are set to 'TODO'. It can also be set to
             'ONGOING', 'LABELED', 'REVIEWED'
         - json_metadata_array : list of dict , optional (default = None)
             The metadata given to each asset should be stored in a json like dict.
@@ -130,9 +90,9 @@
             'isHoneypotArray': is_honeypot_array,
             'statusArray': status_array,
             'jsonMetadataArray': formatted_json_metadata_array}
-        result = self.auth.client.execute(GQL_APPEND_MANY_TO_DATASET, variables)
+        result = self.auth.client.execute(
+            GQL_APPEND_MANY_TO_DATASET, variables)
         return format_result('data', result)
-
 
     def update_properties_in_asset(self, asset_id: str, external_id: str = None,
                                 priority: int = None, json_metadata: dict = None, consensus_mark: float = None,
@@ -159,7 +119,7 @@
             If given, should contain the emails of the labelers authorized to label the asset
         - content : str (default = None)
             - For a NLP project, the content is directly in text format
-            - For an Image / Video / Pdf project, the content must be hosted on a web server, 
+            - For an Image / Video / Pdf project, the content must be hosted on a web server,
             and you point Kili to your data by giving the URLs
         - status : str (default = None)
             Should be in {'TODO', 'ONGOING', 'LABELED', 'REVIEWED'}
@@ -172,7 +132,9 @@
         -------
         - a result object which indicates if the mutation was successful, or an error message else.
         """
->>>>>>> 976c997f
+
+
+>>>>>> > master
         formatted_json_metadata = None
         if json_metadata is None:
             formatted_json_metadata = None
@@ -196,7 +158,8 @@
             'isUsedForConsensus': is_used_for_consensus,
             'isHoneypot': is_honeypot,
         }
-        result = self.auth.client.execute(GQL_UPDATE_PROPERTIES_IN_ASSET, variables)
+        result = self.auth.client.execute(
+            GQL_UPDATE_PROPERTIES_IN_ASSET, variables)
         return format_result('data', result)
 
 
