from json import dumps
from typing import Optional

from typeguard import typechecked

from ...helpers import Compatible, format_result, deprecate
from ...queries.asset import QueriesAsset
from ...queries.project import QueriesProject
from .queries import (GQL_APPEND_TO_ROLES,
                      GQL_CREATE_EMPTY_PROJECT,
                      GQL_CREATE_PROJECT,
                      GQL_DELETE_FROM_ROLES,
                      GQL_DELETE_PROJECT,
                      GQL_MAKE_PROJECT_PUBLIC,
                      GQL_GQL_UPDATE_PROPERTIES_IN_PROJECT_USER,
                      GQL_UPDATE_PROPERTIES_IN_PROJECT,
                      GQL_UPDATE_PROPERTIES_IN_ROLE)


class MutationsProject:

    def __init__(self, auth):
        """
        Initializes the subclass

        Parameters
        ----------
        - auth : KiliAuth object
        """
        self.auth = auth

    @Compatible(['v1', 'v2'])
    @typechecked
    def append_to_roles(self, project_id: str, user_email: str, role: str = 'LABELER'):
        """
        Add a user to a project

        If the user does not exist in your organization, he is invited and added 
        both to your organization and project. This function can also be used to change 
        the role of the user in the project.

        Parameters
        ----------
        - project_id : str
            Id of the project.
        - user_email : str
            The email of the user. This email is used as the unique identifier of the user.
        - role : str, optional (default = 'LABELER')
            One of {"ADMIN", "REVIEWER", "LABELER", "READER"}.

        Returns
        -------
        - a result object which indicates if the mutation was successful, or an error message else.

        Examples
        -------
        >>> playground.append_to_roles(project_id=project_id, user_email='john@doe.com')
        """
        variables = {
            'projectID': project_id,
            'userEmail': user_email,
            'role': role
        }
        result = self.auth.client.execute(GQL_APPEND_TO_ROLES, variables)
        return format_result('data', result)

    @Compatible(['v1', 'v2'])
    @typechecked
    def update_properties_in_project(self, project_id: str,
                                     consensus_mark: Optional[float] = None,
                                     consensus_tot_coverage: Optional[int] = None,
                                     description: Optional[str] = None,
                                     honeypot_mark: Optional[float] = None,
                                     instructions: Optional[str] = None,
                                     interface_category: str = 'IV2',
<<<<<<< HEAD
                                     input_type: str = None,
                                     json_interface: dict = None,
                                     min_consensus_size: int = None,
                                     number_of_assets: int = None,
                                     number_of_assets_with_empty_labels: int = None,
                                     number_of_remaining_assets: int = None,
                                     number_of_reviewed_assets: int = None,
                                     review_coverage: int = None,
                                     should_relaunch_kpi_computation: bool = None,
                                     title: str = None):
=======
                                     input_type: Optional[str] = None,
                                     json_interface: Optional[dict] = None,
                                     min_consensus_size: Optional[int] = None,
                                     number_of_assets: Optional[int] = None,
                                     number_of_assets_with_empty_labels: Optional[int] = None,
                                     number_of_remaining_assets: Optional[int] = None,
                                     number_of_reviewed_assets: Optional[int] = None,
                                     should_relaunch_kpi_computation: Optional[bool] = None,
                                     title: Optional[str] = None):
>>>>>>> eb063bca
        """
        Update properties of a project

        Parameters
        ----------
        - project_id : str
            Identifier of the project
        - consensus_mark : float, optional (default = None)
            Should be between 0 and 1
        - consensus_tot_coverage : int, optional (default = None)
            Should be between 0 and 100. It is the percentage of the dataset
            that will be annotated several times.
        - description : str, optional (default = None)
        - honeypot_mark : float, optional (default = None)
            Should be between 0 and 1
        - instructions : str, optional (default = None)
        - interface_category : str, optional (default = 'IV2')
            Always use 'IV2'
        - input_type : str, optional (default = None)
            Currently, one of {AUDIO, IMAGE, PDF, TEXT, URL, VIDEO, NA}
        - json_interface : dict, optional (default = None)
            The json parameters of the project, see Edit your interface.
        - min_consensus_size : int, optional (default = None)
            Number of people that will annotate the same asset, for consensus computation.
        - number_of_assets : int, optional (default = None)
            Defaults to 0
        - number_of_assets_with_empty_labels : int, optional (default = None)
            Defaults to 0
        - number_of_remaining_assets : int, optional (default = None)
            Defaults to 0
        - number_of_reviewed_assets : int, optional (default = None)
            Defaults to 0
        - review_coverage : int, optional (default = None)
            Allow to set the percentage of assets that will be queued in the review interface
        - should_relaunch_kpi_computation : bool, optional (default = None)
            Technical field, added to indicate changes in honeypot or consensus settings
        - title : str, optional (default = None)

        Returns
        -------
        - a result object which indicates if the mutation was successful, or an error message else.

        Examples
        -------
        >>> playground.update_properties_in_project(project_id=project_id, title='New title')
        """
        variables = {
            'consensusMark': consensus_mark,
            'consensusTotCoverage': consensus_tot_coverage,
            'description': description,
            'honeypotMark': honeypot_mark,
            'instructions': instructions,
            'interfaceCategory': interface_category,
            'inputType': input_type,
            'jsonInterface': dumps(json_interface) if json_interface is not None else None,
            'minConsensusSize': min_consensus_size,
            'numberOfAssets': number_of_assets,
            'numberOfAssetsWithSkippedLabels': number_of_assets_with_empty_labels,
            'numberOfRemainingAssets': number_of_remaining_assets,
            'numberOfReviewedAssets': number_of_reviewed_assets,
            'projectID': project_id,
            'reviewCoverage': review_coverage,
            'shouldRelaunchKpiComputation': should_relaunch_kpi_computation,
            'title': title
        }
        result = self.auth.client.execute(
            GQL_UPDATE_PROPERTIES_IN_PROJECT, variables)
        return format_result('data', result)

    @deprecate(
        """
        This method is deprecated since: 11/03/2021.
        This method will be removed after: 11/04/2021.
        create_empty_project is used to create a project without an input type, an interface or a title. Use "create_project" instead.
            > interface = {'jobRendererWidth': 0.17, 'jobs': {'JOB_0': {'mlTask': 'CLASSIFICATION', 'instruction': 'Categories', 'required': 1, 'isChild': False, 'isVisible': True, 'content': {'categories': {'OBJECT_A': {'name': 'Object A', 'children': []}}, 'input': 'radio'}}}}
            > playground.create_project(input_type='IMAGE', json_interface=interface, title='Project title', description='Project description', user_id=kauth.user_id)
        """)
    @Compatible(endpoints=['v1', 'v2'])
    @typechecked
    def create_empty_project(self, user_id: Optional[str] = None):
        """
        Create an empty project

        For more detailed examples on how to create projects, see [the recipe](https://github.com/kili-technology/kili-playground/blob/master/recipes/create_project.ipynb).

        Parameters
        ----------
        - user_id : str, optional (default = auth.user_id)

        Returns
        -------
        - a result object which indicates if the mutation was successful, or an error message else.

        Examples
        -------
        >>> project = playground.create_empty_project()
        >>> project_id = project['id']
        """
        if user_id is None:
            user_id = self.auth.user_id
        variables = {'userID': user_id}
        result = self.auth.client.execute(GQL_CREATE_EMPTY_PROJECT, variables)
        return format_result('data', result)

    @Compatible(endpoints=['v2'])
    @typechecked
    def create_project(self, input_type: str, json_interface: dict, 
            title: str, description: str = '', project_type: Optional[str] = None, 
            user_id: Optional[str] = None):
        """
        Create a project

        For more detailed examples on how to create projects, see [the recipe](https://github.com/kili-technology/kili-playground/blob/master/recipes/create_project.ipynb).

        Parameters
        ----------
        - input_type : str
            Currently, one of {AUDIO, IMAGE, PDF, TEXT, URL, VIDEO, NA}
        - json_interface: dict
            The json parameters of the project, see Edit your interface.
        - title : str
        - description : str, optional (default = '')
        - project_type: str, optional (default = None)
            Currently, one of {IMAGE_CLASSIFICATION_SINGLE, IMAGE_CLASSIFICATION_MULTI, IMAGE_OBJECT_DETECTION_RECTANGLE, IMAGE_OBJECT_DETECTION_POLYGON, IMAGE_OBJECT_DETECTION_SEMANTIC, OCR, PDF_CLASSIFICATION_SINGLE, PDF_CLASSIFICATION_MULTI, TEXT_CLASSIFICATION_SINGLE, TEXT_CLASSIFICATION_MULTI, TEXT_TRANSCRIPTION, TEXT_NER, VIDEO_CLASSIFICATION_SINGLE, VIDEO_FRAME_CLASSIFICATION, VIDEO_FRAME_OBJECT_TRACKING, SPEECH_TO_TEXT}
        - user_id : str, optional (default = None)

        Returns
        -------
        - a result object which indicates if the mutation was successful, or an error message else.

        Examples
        -------
        >>> playground.create_project(input_type='IMAGE', json_interface=json_interface, title='Example')
        """
        if user_id is None:
            user_id = self.auth.user_id
        variables = {
            'description': description,
            'inputType': input_type,
            'jsonInterface': dumps(json_interface),
            'projectType': project_type,
            'title': title,
            'userID': user_id
        }
        result = self.auth.client.execute(GQL_CREATE_PROJECT, variables)
        return format_result('data', result)

    @Compatible(['v2'])
    @typechecked
    def make_project_public(self, project_id: str):
        """
        Make a project public. Warning: This action is permanent and irreversible.

        Parameters
        ----------
        - project_id : str

        Returns
        -------
        - the public token to provide in the public URL
        """
        variables = {
            'projectID': project_id
        }
        result = self.auth.client.execute(GQL_MAKE_PROJECT_PUBLIC, variables)
        project = format_result('data', result)
        return project['publicToken']

    @Compatible(['v1', 'v2'])
    @typechecked
    def update_properties_in_role(self, role_id: str, project_id: str, user_id: str, role: str):
        """
        Update properties of a role

        You should be either an admin or a reviewer of the project, or an admin of the
        organization to be able to change the role of somebody.

        Parameters
        ----------
        - role_id : str
            Role identifier of the user. E.g. : 'to-be-deactivated'
        - project_id : str
            Identifier of the project
        - user_id : str
            The email or identifier of the user with updated role
        - role : str
            The new role. One of "ADMIN", "REVIEWER", "LABELER", "READER"

        Returns
        -------
        - a result object which indicates if the mutation was successful, or an error message else.
        """
        variables = {
            'roleID': role_id,
            'projectID': project_id,
            'userID': user_id,
            'role': role
        }
        result = self.auth.client.execute(
            GQL_UPDATE_PROPERTIES_IN_ROLE, variables)
        return format_result('data', result)

    @Compatible(['v1', 'v2'])
    @typechecked
    def delete_from_roles(self, role_id: str):
        """
        Delete users by their role_id

        Parameters
        ----------
        - role_id : str

        Returns
        -------
        - a result object which indicates if the mutation was successful, or an error message else.
        """
        variables = {'roleID': role_id}
        result = self.auth.client.execute(GQL_DELETE_FROM_ROLES, variables)
        return format_result('data', result)

    @Compatible(['v2'])
    @typechecked
    def update_properties_in_project_user(self, project_user_id: str,
                                          consensus_mark: Optional[float] = None,
                                          honeypot_mark: Optional[float] = None,
                                          number_of_labeled_assets: Optional[int] = None,
                                          starred: Optional[bool] = None,
                                          total_duration: Optional[int] = None):
        """
        Update properties of a project-user tuple

        Parameters
        ----------
        - project_user_id : str
        - consensus_mark : float, optional (default = None)
            Should be between 0 and 1.
        - honeypot_mark : float, optional (default = None)
            Should be between 0 and 1.
        - number_of_labeled_assets : int, optional (default = None)
            Number of assets the user labeled in the project.
        - starred : bool, optional (default = None)
            Whether to star the project in the project list.
        - total_duration : int, optional (default = None)
            Total time the user spent in the project.

        Returns
        -------
        - a result object which indicates if the mutation was successful, or an error message else.

        Examples
        -------
        >>> for project_user in project_users:
        ...     playground.update_properties_in_project_user(project_user_id=project_user['id'], honeypot_mark=0)
        """
        variables = {
            'consensusMark': consensus_mark,
            'honeypotMark': honeypot_mark,
            'numberOfLabeledAssets': number_of_labeled_assets,
            'projectUserID': project_user_id,
            'starred': starred,
            'totalDuration': total_duration,
        }
        result = self.auth.client.execute(
            GQL_GQL_UPDATE_PROPERTIES_IN_PROJECT_USER, variables)
        return format_result('data', result)

    @Compatible()
    @typechecked
    def force_project_kpis(self, project_id: str):
        """
        Compute KPIs for a project

        Parameters
        ----------
        - project_id : str

        Returns
        -------
        - None
        """
        _ = QueriesAsset(self.auth).assets(project_id=project_id)
        _ = QueriesProject(self.auth).projects(project_id=project_id)

    @Compatible(['v1', 'v2'])
    @typechecked
    def delete_project(self, project_id: str):
        """
        Delete project permanently 

        Parameters
        ----------
        - project_id : str

        Returns
        -------
        - a result object which indicates if the mutation was successful, or an error message else.
        """
        variables = {'projectID': project_id}
        result = self.auth.client.execute(GQL_DELETE_PROJECT, variables)
        return format_result('data', result)<|MERGE_RESOLUTION|>--- conflicted
+++ resolved
@@ -73,18 +73,6 @@
                                      honeypot_mark: Optional[float] = None,
                                      instructions: Optional[str] = None,
                                      interface_category: str = 'IV2',
-<<<<<<< HEAD
-                                     input_type: str = None,
-                                     json_interface: dict = None,
-                                     min_consensus_size: int = None,
-                                     number_of_assets: int = None,
-                                     number_of_assets_with_empty_labels: int = None,
-                                     number_of_remaining_assets: int = None,
-                                     number_of_reviewed_assets: int = None,
-                                     review_coverage: int = None,
-                                     should_relaunch_kpi_computation: bool = None,
-                                     title: str = None):
-=======
                                      input_type: Optional[str] = None,
                                      json_interface: Optional[dict] = None,
                                      min_consensus_size: Optional[int] = None,
@@ -92,9 +80,9 @@
                                      number_of_assets_with_empty_labels: Optional[int] = None,
                                      number_of_remaining_assets: Optional[int] = None,
                                      number_of_reviewed_assets: Optional[int] = None,
+                                     review_coverage: Optional[int] = None,
                                      should_relaunch_kpi_computation: Optional[bool] = None,
                                      title: Optional[str] = None):
->>>>>>> eb063bca
         """
         Update properties of a project
 
