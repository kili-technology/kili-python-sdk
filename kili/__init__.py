--- conflicted
+++ resolved
@@ -3,9 +3,5 @@
 
 from kili import mutations, queries, subscriptions
 
-<<<<<<< HEAD
+
 __version__ = "2.50.0"
-=======
->>>>>>> 78e8283d
-
-__version__ = "2.49.0"
