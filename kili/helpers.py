--- conflicted
+++ resolved
@@ -10,11 +10,7 @@
 import re
 import warnings
 from json import dumps, loads
-<<<<<<< HEAD
-from typing import Callable, List, Optional
-=======
-from typing import List, Optional, Tuple, Type
->>>>>>> f8cc446e
+from typing import Callable, List, Optional, Type
 
 import pyparsing as pp
 import requests
