# pylint: disable:invalid-name,too-many-instance-attributes

"""
GraphQL types
"""

from typing import Dict

from typing_extensions import TypedDict

from kili.enums import (
    InputType,
    IssueStatus,
    LabelType,
    LicenseType,
    LockType,
    NotificationStatus,
    OrganizationRole,
    ProjectRole,
    Right,
    Status,
)


class License(TypedDict):
    """
    A Wrapper for License GraphQL object.
    """

<<<<<<< HEAD
    api: bool
    apiPriority: bool
    enableSmartTools: bool
    expiryDate: str
    inputType: InputType
    maxNumberOfLabeledAssets: int
    seats: int
    startDate: str
    type: LicenseType
    uploadCloudData: bool
    organizationId: int
=======
    api = "api"
    apiPriority = "apiPriority"
    enableSmartTools = "enableSmartTools"
    expiryDate = "expiryDate"
    inputType = "inputType"
    maxNumberOfLabeledAssets = "maxNumberOfLabeledAssets"
    seats = "seats"
    startDate = "startDate"
    type = "type"
    uploadCloudData = "uploadCloudData"
    uploadLocalData = "uploadLocalData"
    organizationId = "organizationId"
>>>>>>> 4519b566


class OrganizationWithoutUser(TypedDict):
    """
    A wrapper for Organization GraphQL object.
    Defined in two steps to avoid cyclical dependencies.
    """

    id: str
    address: str
    canSeeDataset: bool
    city: str
    country: str
    license: License
    name: str
    numberOfAnnotations: int
    numberOfLabeledAssets: int
    numberOfHours: float
    zipCode: str


class UserWithoutProjectUsers(TypedDict):
    """
    A wrapper for User GraphQL object.
    """

    id: str
    activated: bool
    createdAt: str
    email: str
    firstname: str
    lastname: str
    organization: OrganizationWithoutUser
    organizationId: str
    organizationRole: OrganizationRole
    rights: Right
    updatedAt: str


class Organization(OrganizationWithoutUser):
    """
    A wrapper for Organization GraphQL object.
    """

    users: UserWithoutProjectUsers


class ProjectUserWithoutProject(TypedDict):
    """
    A wrapper for ProjectUser GraphQL object.
    Defined in two steps to avoid cyclical dependencies.
    """

    id: str
    activated: bool
    consensusMark: float
    consensusMarkPerCategory: Dict
    consensusMarkCompute: float
    honeypotMark: float
    honeypotMarkCompute: float
    lastLabelingAt: str
    lastLabelingAtCompute: str
    numberOfAnnotations: int
    numberOfAnnotationsCompute: int
    numberOfLabeledAssets: int
    numberOfLabels: int
    numberOfLabelsCompute: int
    numberOfLabeledAssets: int
    numberOfLabeledAssetsCompute: int
    role: ProjectRole
    starred: bool
    totalDuration: float
    totalDurationCompute: float
    user: UserWithoutProjectUsers


class ProjectWithoutDataset(TypedDict, total=False):
    """
    A wrapper for Project GraphQL object.
    Defined in two steps to avoid cyclical dependencies.
    """

    id: str
    assetMetadata: Dict
    assetMetadataCompute: Dict
    author: UserWithoutProjectUsers
    consensusMark: float
    consensusMarkPerCateg: int
    createdAt: str
    description: str
    honeypotMark: float
    inputType: InputType
    instructions: str
    interface: Dict
    interfaceCompute: Dict
    jsonInterface: Dict
    minConsensusSize: int
    mlTasks: str
    mlTasksCompute: str
    numberOfRemainingAssets: int
    numberOfAssets: int
    numberOfSkippedAssets: int
    numberOfOpenIssues: int
    numberOfOpenQuestions: int
    numberOfSolvedIssues: int
    numberOfSolvedQuestions: int
    numberOfReviewedAssets: int
    readPermissionsForAssetsAndLabels: str
    reviewCoverage: int
    rights: Right
    roles: ProjectUserWithoutProject
    shouldRelaunchKpiComputation: bool
    title: str
    updatedAt: str
    useHoneyPot: bool


class ProjectUser(ProjectUserWithoutProject):
    """
    A wrapper for ProjectUser GraphQL object.
    """

    project: ProjectWithoutDataset


class UserWithoutApiKey(UserWithoutProjectUsers):
    """
    A wrapper for User GraphQL object.
    """

    projectUsers: ProjectUser


class ApiKey(TypedDict):
    """
    A wrapper for ApiKey GraphQL object.
    """

    createdAt: str
    id: str
    key: str
    name: str
    revoked: bool
    user: UserWithoutApiKey  # ? Why not just User
    userId: str


class User(UserWithoutApiKey):
    """
    A wrapper for User GraphQL object.
    """

    apiKeys: ApiKey


class LabelWithoutLabelOf(TypedDict):
    """
    A wrapper for Label GraphQL object.
    Defined in two steps to avoid cyclical dependencies.
    """

    id: str
    assetIdCompute: str
    authorIdCompute: str
    author: User
    createdAt: str
    honeypotMark: float
    honeypotMarkCompute: float
    inferenceMark: float
    inferenceMarkCompute: float
    isLatestLabelForUser: bool
    isLatestLabelForUserCompute: bool
    isLatestDefaultLabelForUser: bool
    isLatestDefaultLabelForUserCompute: bool
    isLatestReviewLabelForUser: bool
    isLatestReviewLabelForUserCompute: bool
    jsonResponse: Dict
    labelType: LabelType
    modelName: str
    numberOfAnnotations: int
    numberOfAnnotationsCompute: int
    projectIdCompute: str
    responseCompute: Dict
    searchCompute: Dict
    secondsToLabel: int
    totalSecondsToLabel: float
    totalSecondsToLabelCompute: float


class Lock(TypedDict):
    """
    A wrapper for Lock GraphQL object.
    """

    id: str
    author: User
    authorIdCompute: str
    createdAt: str
    lockType: LockType
    lockOfIdCompute: str


class CommentsWithoutCommentsOf(TypedDict):
    """
    A wrapper for Comment GraphQL object.
    Defined in two steps to avoid cyclical dependencies.
    """

    id: str
    author: ProjectUser
    createdAt: str
    text: str
    updatedAt: str


class CommentWithoutIssue(TypedDict):
    """
    A wrapper for Comment GraphQL object.
    """

    id: str
    author: ProjectUser
    authorId: str
    createdAt: str
    issueId: str
    text: str
    updatedAt: str


class IssueWithoutAsset(TypedDict):
    """
    A wrapper for Issue GraphQL object.
    Defined in two steps to avoid cyclical dependencies.
    """

    id: str
    assetId: str
    assignee: ProjectUser
    assigneeId: str
    author: ProjectUser
    authorId: str
    comments: CommentWithoutIssue
    createdAt: str
    hasBeenSeen: bool
    issueNumber: int
    objectMid: str
    project: ProjectWithoutDataset
    projectId: str
    status: IssueStatus
    type: "type"
    updatedAt: str


class Asset(TypedDict):
    """
    A wrapper for Asset GraphQL object.
    """

    id: str
    consensusMark: float
    consensusMarkCompute: float
    consensusMarkPerCategory: Dict
    content: str
    contentJson: Dict
    contentJsonCompute: Dict
    createdAt: str
    duration: float
    durationCompute: float
    externalId: str
    honeypotMark: float
    honeypotMarkCompute: float
    inferenceMark: float
    inferenceMarkCompute: float
    isHoneypot: bool
    isToBeLabeledBy: bool
    issues: IssueWithoutAsset
    isUsedForConsensus: bool
    jsonContent: Dict
    jsonMetadata: Dict
    labels: LabelWithoutLabelOf
    latestLabel: LabelWithoutLabelOf
    latestLabelCompute: LabelWithoutLabelOf
    locks: Lock
    metadataCompute: Dict
    metadata: Dict
    numberOfValidLocks: int
    numberOfValidLocksCompute: int
    ocrMetadata: Dict
    priority: int
    project: ProjectWithoutDataset
    projectId: str
    projectIdCompute: str
    readPermissionsFromLabels: str
    skipped: bool
    status: Status
    statusCompute: Status
    thumbnail: str
    thumbnailCompute: str
    toBeLabeledBy: ProjectUser
    updatedAt: str


class Label(LabelWithoutLabelOf):
    """
    A wrapper for Label GraphQL object.
    """

    labelOf: Asset


class Project(ProjectWithoutDataset, total=False):
    """
    A wrapper for Project GraphQL object.
    """

    dataset: Asset


class Notification(TypedDict):
    """
    A wrapper for Notification GraphQL object.
    """

    id: str
    createdAt: str
    hasBeenSeen: bool
    message: str
    status: NotificationStatus
    url: str
    userID: str


class ProjectVersion(TypedDict):
    """
    A wrapper for ProjectVersion GraphQL object.
    """

    id: str
    createdAt: str
    content: str
    name: str
    project: Project
    projectId: str


class Issue(IssueWithoutAsset):
    """
    A wrapper for Issue GraphQL object.
    """

    asset: Asset


class Comment(CommentWithoutIssue):
    """
    A wrapper for Comment GraphQL object.
    """

    issue: Issue


# pylint: enable:invalid-name<|MERGE_RESOLUTION|>--- conflicted
+++ resolved
@@ -27,7 +27,6 @@
     A Wrapper for License GraphQL object.
     """
 
-<<<<<<< HEAD
     api: bool
     apiPriority: bool
     enableSmartTools: bool
@@ -38,21 +37,8 @@
     startDate: str
     type: LicenseType
     uploadCloudData: bool
+    uploadLocalData: bool
     organizationId: int
-=======
-    api = "api"
-    apiPriority = "apiPriority"
-    enableSmartTools = "enableSmartTools"
-    expiryDate = "expiryDate"
-    inputType = "inputType"
-    maxNumberOfLabeledAssets = "maxNumberOfLabeledAssets"
-    seats = "seats"
-    startDate = "startDate"
-    type = "type"
-    uploadCloudData = "uploadCloudData"
-    uploadLocalData = "uploadLocalData"
-    organizationId = "organizationId"
->>>>>>> 4519b566
 
 
 class OrganizationWithoutUser(TypedDict):
