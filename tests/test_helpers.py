--- conflicted
+++ resolved
@@ -3,16 +3,12 @@
 import warnings
 from typing import List
 
-<<<<<<< HEAD
-from kili.helpers import format_result
-=======
 import pytest
 from tenacity import TryAgain, retry
 from tenacity.wait import wait_fixed
 
 from kili.exceptions import GraphQLError
 from kili.helpers import RetryLongWaitWarner, format_result
->>>>>>> 61899921
 from kili.orm import Asset
 
 
