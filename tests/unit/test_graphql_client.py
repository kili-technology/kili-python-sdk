import os
from pathlib import Path
from tempfile import TemporaryDirectory
from time import time
from typing import Dict
from unittest import mock

import graphql
import pytest
import pytest_mock
from gql import Client
from gql.transport import exceptions
<<<<<<< HEAD
from pyrate_limiter import Duration, RequestRate
=======
from pyrate_limiter import Duration, Rate
>>>>>>> 70974027
from pyrate_limiter.limiter import Limiter

from kili.adapters.http_client import HttpClient
from kili.core.constants import MAX_CALLS_PER_MINUTE
from kili.core.graphql.graphql_client import GraphQLClient, GraphQLClientName
from kili.exceptions import GraphQLError


def test_graphql_client_cache_cant_get_kili_version(mocker):
    """Test when we can't get the kili version from the backend."""
    mocker.patch("kili.core.graphql.graphql_client.Client", return_value=None)
    mocker.patch.object(GraphQLClient, "_get_kili_app_version", return_value=None)

    _ = GraphQLClient(
        endpoint="https://",
        api_key="nokey",
        client_name=GraphQLClientName.SDK,
        verify=True,
        http_client=HttpClient(
            kili_endpoint="https://fake_endpoint.kili-technology.com", api_key="", verify=True
        ),
    )


@pytest.mark.parametrize(
    "query",
    [
        "query MyQuery { my_query_is_clearly_not_valid_according_to_the_kili_schema { id } }",
        "query { projects { this_field_does_not_exist } }",
    ],
)
def test_gql_bad_query_local_validation(query, mocker):
    """Test gql validation against local schema."""
    api_endpoint = os.getenv(
        "KILI_API_ENDPOINT", "https://cloud.kili-technology.com/api/label/v2/graphql"
    )

    # we need to remove "Authorization" api key from the header
    # if not, the backend will refuse the introspection query
    mocker.patch.object(GraphQLClient, "_get_headers", return_value={})

    client = GraphQLClient(
        endpoint=api_endpoint,
        api_key="",
        client_name=GraphQLClientName.SDK,
        verify=True,
        http_client=HttpClient(
            kili_endpoint="https://fake_endpoint.kili-technology.com", api_key="", verify=True
        ),
    )

    with pytest.raises(GraphQLError) as exc_info:
        client.execute(query)

    assert isinstance(exc_info.value.__cause__, graphql.GraphQLError)


def test_graphql_client_cache(mocker):
    with TemporaryDirectory() as temp_dir:
        schema_path = Path(temp_dir) / "schema.graphql"
        mocker.patch.object(GraphQLClient, "_get_graphql_schema_path", return_value=schema_path)

        api_endpoint = os.getenv(
            "KILI_API_ENDPOINT", "https://cloud.kili-technology.com/api/label/v2/graphql"
        )

        # we need to remove "Authorization" api key from the header
        # if not, the backend will refuse the introspection query
        mocker.patch.object(GraphQLClient, "_get_headers", return_value={})

        # initialize a client with schema caching enabled
        _ = GraphQLClient(
            endpoint=api_endpoint,
            api_key="",
            client_name=GraphQLClientName.SDK,
            verify=True,
            http_client=HttpClient(
                kili_endpoint="https://fake_endpoint.kili-technology.com", api_key="", verify=True
            ),
            enable_schema_caching=True,
            graphql_schema_cache_dir=temp_dir,
        )

        # schema should be cached
        files_in_cache_dir = list(schema_path.parent.glob("*"))
        assert schema_path.is_file(), f"{files_in_cache_dir}, {schema_path}"
        assert schema_path.stat().st_size > 0

        # check that the schema is not fetched again when we initialize a new client
        with mock.patch("kili.core.graphql.graphql_client.print_schema") as mocked_print_schema:
            _ = GraphQLClient(
                endpoint=api_endpoint,
                api_key="",
                client_name=GraphQLClientName.SDK,
                verify=True,
                http_client=HttpClient(
                    kili_endpoint="https://fake_endpoint.kili-technology.com",
                    api_key="",
                    verify=True,
                ),
                enable_schema_caching=True,
                graphql_schema_cache_dir=temp_dir,
            )
            mocked_print_schema.assert_not_called()


def test_schema_caching_requires_cache_dir():
    with pytest.raises(
        Exception, match="must specify a cache directory if you want to enable schema caching"
    ):
        _ = GraphQLClient(
            endpoint="",
            api_key="",
            client_name=GraphQLClientName.SDK,
            enable_schema_caching=True,
            graphql_schema_cache_dir=None,
            http_client=HttpClient(
                kili_endpoint="https://fake_endpoint.kili-technology.com", api_key="", verify=True
            ),
        )


def test_skip_checks_disable_local_validation(mocker: pytest_mock.MockerFixture):
    mocker_gql = mocker.patch("kili.core.graphql.graphql_client.Client", return_value=None)
    mocker.patch.dict(os.environ, {"KILI_SDK_SKIP_CHECKS": "true"})
    client = GraphQLClient(
        endpoint="",
        api_key="",
        client_name=GraphQLClientName.SDK,
        http_client=HttpClient(
            kili_endpoint="https://fake_endpoint.kili-technology.com", api_key="", verify=True
        ),
    )
    mocker_gql.assert_called_with(
        transport=client._gql_transport,
        fetch_schema_from_transport=False,
        introspection_args=client._get_introspection_args(),
    )


def test_rate_limiting(mocker: pytest_mock.MockerFixture):
    mocker.patch("kili.core.graphql.graphql_client.GraphQLClient._get_kili_app_version")
    mocker.patch("kili.core.graphql.graphql_client.gql", side_effect=lambda x: x)
    mocker.patch(
        "kili.core.graphql.graphql_client._limiter",
        new=Limiter(Rate(MAX_CALLS_PER_MINUTE, Duration.SECOND * 5), max_delay=120 * 1000),
    )
    client = GraphQLClient(
        endpoint="",
        api_key="",
        client_name=GraphQLClientName.SDK,
        http_client=HttpClient(
            kili_endpoint="https://fake_endpoint.kili-technology.com", api_key="", verify=True
        ),
        enable_schema_caching=False,
    )

    last_call_timestamp = before_last_call_timestamp = 0

    def mock_execute(*args, **kwargs):
        nonlocal last_call_timestamp
        nonlocal before_last_call_timestamp
        before_last_call_timestamp = last_call_timestamp
        last_call_timestamp = time()

    client._gql_client = mocker.MagicMock()
    client._gql_client.execute.side_effect = mock_execute

    # first calls should not be rate limited
    for _ in range(MAX_CALLS_PER_MINUTE):
        client.execute(query="")

    # next calls should be rate limited
    client.execute(query="")

    # at least 1 second delay for the last call
    assert last_call_timestamp - before_last_call_timestamp > 1


def test_given_gql_client_when_i_send_wrong_query_then_it_refreshes_the_schema_and_retry_once_only(
    mocker: pytest_mock.MockerFixture,
):
    api_endpoint = os.getenv(
        "KILI_API_ENDPOINT", "https://cloud.kili-technology.com/api/label/v2/graphql"
    )

    # we need to remove "Authorization" api key from the header
    # if not, the backend will refuse the introspection query
    mocker.patch.object(GraphQLClient, "_get_headers", return_value={})

    gql_execute_spy = mocker.spy(Client, "execute")

    # Given
    client = GraphQLClient(
        endpoint=api_endpoint,
        api_key="",
        client_name=GraphQLClientName.SDK,
        http_client=HttpClient(
            kili_endpoint="https://fake_endpoint.kili-technology.com", api_key="", verify=True
        ),
        enable_schema_caching=True,
    )

    # When I send wrong query, the local validation fails
    # the client fetches a fresh schema from the backend
    # and we retry the query once only
    with pytest.raises(
        GraphQLError,
        match=(
            'GraphQL error: "Cannot query field'
            " 'my_query_is_clearly_not_valid_according_to_the_kili_schema'"
        ),
    ):
        client.execute(
            query=(
                "query MyQuery { my_query_is_clearly_not_valid_according_to_the_kili_schema {"
                " id } }"
            )
        )

    assert gql_execute_spy.call_count == 2  # first call + one retry


def test_given_gql_client_when_the_server_refuses_wrong_query_then_it_does_no_retry(
    mocker: pytest_mock.MockerFixture,
):
    mocker.patch("kili.core.graphql.graphql_client.gql", side_effect=lambda x: x)

    nb_times_called = 0

    def mocked_backend_response(*args, **kwargs):
        nonlocal nb_times_called
        nb_times_called += 1
        raise exceptions.TransportQueryError(
            msg=(
                "{'message': 'Variable \"$skip\" of required type \"Int!\" was not provided.',"
                " 'locations': [{'line': 1, 'column': 58}], 'extensions': {'code':"
                " 'INTERNAL_SERVER_ERROR'}}"
            ),
            errors=[
                {
                    "message": 'Variable "$skip" of required type "Int!" was not provided.',
                    "locations": [{"line": 1, "column": 58}],
                    "extensions": {"code": "INTERNAL_SERVER_ERROR"},
                }
            ],
            data=None,
            extensions=None,
        )

    mocked_execute = mocker.patch.object(Client, "execute", side_effect=mocked_backend_response)

    # Given
    client = GraphQLClient(
        endpoint="",
        api_key="",
        client_name=GraphQLClientName.SDK,
        http_client=HttpClient(
            kili_endpoint="https://fake_endpoint.kili-technology.com", api_key="", verify=True
        ),
        enable_schema_caching=False,
    )

    with pytest.raises(
        GraphQLError, match=r'Variable "(\$\w+)" of required type "(\w+!)" was not provided.'
    ):
        client.execute(query="fake_query")  # When

    assert mocked_execute.call_count == nb_times_called == 1


def test_given_gql_client_when_the_server_returns_flagsmith_error_then_it_retries(
    mocker: pytest_mock.MockerFixture,
):
    mocker.patch("kili.core.graphql.graphql_client.gql", side_effect=lambda x: x)

    nb_times_called = 0

    def mocked_backend_response(*args, **kwargs):
        nonlocal nb_times_called
        nb_times_called += 1
        if nb_times_called > 2:
            return {"data": "all good"}
        raise exceptions.TransportQueryError(
            msg=(
                "[unexpectedRetrieving] Unexpected error when retrieving runtime information."
                " Please contact our support team if it occurs again. -- This can be due to:"
                " Invalid request made to Flagsmith API. Response status code: 502 | trace : Error:"
                " Invalid request made to Flagsmith API. Response status code: 502\n    at new"
                " FlagsmithAPIError"
                " (/snapshot/app/node_modules/flagsmith-nodejs/build/sdk/errors.js:30:42)\n    at"
                " Flagsmith.<anonymous>"
                " (/snapshot/app/node_modules/flagsmith-nodejs/build/sdk/index.js:373:35)\n    at"
                " step (/snapshot/app/node_modules/flagsmith-nodejs/build/sdk/index.js:33:23)\n   "
                " at Object.next"
                " (/snapshot/app/node_modules/flagsmith-nodejs/build/sdk/index.js:14:53)\n    at"
                " fulfilled (/snapshot/app/node_modules/flagsmith-nodejs/build/sdk/index.js:5:58)\n"
                "    at process.processTicksAndRejections (node:internal/process/task_queues:95:5)"
            ),
            errors=[
                {
                    "message": (
                        "[unexpectedRetrieving] Unexpected error when retrieving runtime"
                        " information. Please contact our support team if it occurs again. -- This"
                        " can be due to: Invalid request made to Flagsmith API. Response status"
                        " code: 502 | trace : Error: Invalid request made to Flagsmith API."
                        " Response status code: 502\n    at new FlagsmithAPIError"
                        " (/snapshot/app/node_modules/flagsmith-nodejs/build/sdk/errors.js:30:42)\n"
                        "    at Flagsmith.<anonymous>"
                        " (/snapshot/app/node_modules/flagsmith-nodejs/build/sdk/index.js:373:35)\n"
                        "    at step"
                        " (/snapshot/app/node_modules/flagsmith-nodejs/build/sdk/index.js:33:23)\n "
                        "   at Object.next"
                        " (/snapshot/app/node_modules/flagsmith-nodejs/build/sdk/index.js:14:53)\n "
                        "   at fulfilled"
                        " (/snapshot/app/node_modules/flagsmith-nodejs/build/sdk/index.js:5:58)\n  "
                        "  at process.processTicksAndRejections"
                        " (node:internal/process/task_queues:95:5)"
                    ),
                    "locations": [{"line": 2, "column": 3}],
                    "path": ["data"],
                    "extensions": {"code": "OPERATION_RESOLUTION_FAILURE"},
                }
            ],
            data={"data": None},
        )

    mocked_execute = mocker.patch.object(Client, "execute", side_effect=mocked_backend_response)

    # Given
    client = GraphQLClient(
        endpoint="",
        api_key="",
        client_name=GraphQLClientName.SDK,
        http_client=HttpClient(
            kili_endpoint="https://fake_endpoint.kili-technology.com", api_key="", verify=True
        ),
        enable_schema_caching=False,
    )

    # When
    result = client.execute(query="fake_query")

    # Then
    assert result["data"] == "all good"
    assert mocked_execute.call_count == nb_times_called == 3


@pytest.mark.parametrize(
    ("variables", "expected"),
    [
        ({"id": "123456"}, {"id": "123456"}),
        ({"id": None}, {}),
        (
            {
                "project": {"id": "project_id"},
                "asset": {"id": None},
                "assetIn": ["123456"],
                "status": "some_status",
                "type": None,
            },
            {
                "project": {"id": "project_id"},
                "asset": {},
                "assetIn": ["123456"],
                "status": "some_status",
            },
        ),
        (
            {
                "id": None,
                "searchQuery": "truc",
                "shouldRelaunchKpiComputation": None,
                "starred": True,
                "updatedAtGte": None,
                "updatedAtLte": None,
                "createdAtGte": None,
                "createdAtLte": None,
                "tagIds": ["tag_id"],
            },
            {
                "searchQuery": "truc",
                "starred": True,
                "tagIds": ["tag_id"],
            },
        ),
        (  # assetwhere
            {
                "externalIdStrictlyIn": ["truc"],
                "externalIdIn": None,
                "honeypotMarkGte": None,
                "honeypotMarkLte": 0.0,
                "id": "fake_asset_id",
                "metadata": {"key": None},  # this field is a JSON graphql type. It should be kept
                "project": {"id": "fake_proj_id"},
                "skipped": True,
                "updatedAtLte": None,
            },
            {
                "externalIdStrictlyIn": ["truc"],
                "honeypotMarkLte": 0.0,
                "id": "fake_asset_id",
                "metadata": {"key": None},
                "project": {"id": "fake_proj_id"},
                "skipped": True,
            },
        ),
    ],
)
def test_given_variables_when_i_remove_null_values_then_it_works(variables: Dict, expected: Dict):
    # Given
    _ = variables

    # When
    output = GraphQLClient._remove_nullable_inputs(variables)

    # Then
    assert output == expected<|MERGE_RESOLUTION|>--- conflicted
+++ resolved
@@ -10,11 +10,7 @@
 import pytest_mock
 from gql import Client
 from gql.transport import exceptions
-<<<<<<< HEAD
 from pyrate_limiter import Duration, RequestRate
-=======
-from pyrate_limiter import Duration, Rate
->>>>>>> 70974027
 from pyrate_limiter.limiter import Limiter
 
 from kili.adapters.http_client import HttpClient
