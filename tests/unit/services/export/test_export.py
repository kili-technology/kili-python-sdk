# pylint: disable=missing-module-docstring
import glob
import os
from pathlib import Path
from tempfile import TemporaryDirectory
from unittest.mock import patch
from zipfile import ZipFile

import pytest
import pytest_mock

from kili.adapters.kili_api_gateway.helpers.queries import QueryOptions
from kili.core.graphql.operations.project.queries import ProjectQuery
from kili.domain.asset import AssetFilters
from kili.entrypoints.queries.label import QueriesLabel
from kili.orm import Asset
from kili.services.export import AbstractExporter, export_labels
from kili.services.export.exceptions import (
    NoCompatibleJobError,
    NotCompatibleInputType,
    NotCompatibleOptions,
)
from kili.services.export.format.kili import KiliExporter
from kili.services.export.format.voc import VocExporter
from tests.fakes.fake_kili import (
    FakeKili,
    mocked_AssetQuery,
    mocked_AssetQuery_count,
    mocked_kili_api_gateway_get_project,
    mocked_ProjectQuery,
)
from tests.unit.services.export.fakes.fake_ffmpeg import mock_ffmpeg


def get_file_tree(folder: str):
    """Returns the file tree in the shape of a dictionary.

    Example:
    {
        "images": {"remote_assets.csv": {}},
        "JOB_0": {
            "labels": {
                "car_1.txt": {},
            },
            "data.yaml": {},
        },
        "JOB_1": {"labels": {}, "data.yaml": {}},
        "JOB_2": {"labels": {}, "data.yaml": {}},
        "JOB_3": {"labels": {}, "data.yaml": {}},
        "README.kili.txt": {},
    }
    """
    dct = {}
    filepaths = [
        f.replace(os.path.join(folder, ""), "")
        for f in glob.iglob(folder + "**/**", recursive=True)
    ]
    for f_p in filepaths:
        p = dct
        for x in f_p.split(os.sep):
            if len(x):
                p = p.setdefault(x, {})
    return dct


@pytest.mark.parametrize(
    ("name", "test_case"),
    [
        (
            "YOLO v5 format with split files",
            {
                "export_kwargs": {
                    "project_id": "object_detection",
                    "label_format": "yolo_v5",
                    "split_option": "split",
                    "with_assets": False,
                },
                "file_tree_expected": {
                    "images": {"remote_assets.csv": {}},
                    "JOB_0": {
                        "labels": {
                            "car_1.txt": {},
                        },
                        "data.yaml": {},
                    },
                    "JOB_1": {"labels": {"car_1.txt": {}}, "data.yaml": {}},
                    "JOB_2": {"labels": {"car_1.txt": {}}, "data.yaml": {}},
                    "JOB_3": {"labels": {"car_1.txt": {}}, "data.yaml": {}},
                    "README.kili.txt": {},
                },
            },
        ),
        (
            "YOLO v5 format with split files and download assets",
            {
                "export_kwargs": {
                    "project_id": "object_detection",
                    "label_format": "yolo_v5",
                    "split_option": "split",
                    "with_assets": True,
                },
                "file_tree_expected": {
                    "images": {"car_1.jpg": {}},
                    "JOB_0": {
                        "labels": {
                            "car_1.txt": {},
                        },
                        "data.yaml": {},
                    },
                    "JOB_1": {"labels": {"car_1.txt": {}}, "data.yaml": {}},
                    "JOB_2": {"labels": {"car_1.txt": {}}, "data.yaml": {}},
                    "JOB_3": {"labels": {"car_1.txt": {}}, "data.yaml": {}},
                    "README.kili.txt": {},
                },
            },
        ),
        (
            "YOLO v5 format with merged file",
            {
                "export_kwargs": {
                    "project_id": "object_detection",
                    "label_format": "yolo_v5",
                    "split_option": "merged",
                    "with_assets": False,
                },
                "file_tree_expected": {
                    "images": {"remote_assets.csv": {}},
                    "labels": {"car_1.txt": {}},
                    "data.yaml": {},
                    "README.kili.txt": {},
                },
            },
        ),
        (
            "YOLO v5 format with merged file and no annotation",
            {
                "export_kwargs": {
                    "project_id": "object_detection_with_empty_annotation",
                    "label_format": "yolo_v5",
                    "split_option": "merged",
                    "with_assets": False,
                },
                "file_tree_expected": {
                    "images": {"remote_assets.csv": {}},
                    "labels": {"car_1.txt": {}},
                    "data.yaml": {},
                    "README.kili.txt": {},
                },
            },
        ),
        (
            "YOLO v5 format with merged file and download media",
            {
                "export_kwargs": {
                    "project_id": "object_detection",
                    "label_format": "yolo_v5",
                    "split_option": "merged",
                    "with_assets": True,
                },
                "file_tree_expected": {
                    "images": {"car_1.jpg": {}},
                    "labels": {"car_1.txt": {}},
                    "data.yaml": {},
                    "README.kili.txt": {},
                },
            },
        ),
        (
            "YOLO v4 format with merged file",
            {
                "export_kwargs": {
                    "project_id": "object_detection",
                    "label_format": "yolo_v4",
                    "split_option": "merged",
                    "with_assets": False,
                },
                "file_tree_expected": {
                    "images": {"remote_assets.csv": {}},
                    "labels": {"car_1.txt": {}},
                    "classes.txt": {},
                    "README.kili.txt": {},
                },
            },
        ),
        (
            "YOLO v4 format with merged file and download assets",
            {
                "export_kwargs": {
                    "project_id": "object_detection",
                    "label_format": "yolo_v4",
                    "split_option": "merged",
                    "with_assets": True,
                },
                "file_tree_expected": {
                    "images": {"car_1.jpg": {}},
                    "labels": {"car_1.txt": {}},
                    "classes.txt": {},
                    "README.kili.txt": {},
                },
            },
        ),
        (
            "Kili raw format",
            {
                "export_kwargs": {
                    "project_id": "object_detection",
                    "label_format": "raw",
                    "with_assets": False,
                },
                "file_tree_expected": {
                    "labels": {"car_1.json": {}},
                    "README.kili.txt": {},
                },
            },
        ),
        (
            "Kili raw format",
            {
                "export_kwargs": {
                    "project_id": "object_detection",
                    "label_format": "raw",
                    "with_assets": True,
                },
                "file_tree_expected": {
                    "assets": {"car_1.jpg": {}},
                    "labels": {"car_1.json": {}},
                    "README.kili.txt": {},
                },
            },
        ),
        (
            "Export to Kili raw format single file",
            {
                "export_kwargs": {
                    "project_id": "object_detection",
                    "label_format": "kili",
                    "split_option": "merged",
                    "single_file": True,
                    "with_assets": False,
                },
                "file_tree_expected": {
                    "data.json": {},
                    "README.kili.txt": {},
                },
            },
        ),
        (
            "COCO format with split files",
            {
                "export_kwargs": {
                    "project_id": "semantic_segmentation",
                    "label_format": "coco",
                    "split_option": "split",
                },
                "file_tree_expected": {
                    "data": {
                        "car_1.jpg": {},
                        "car_2.jpg": {},
                    },
                    "JOB_0": {
                        "labels.json": {},
                    },
                    "README.kili.txt": {},
                },
            },
        ),
        (
            "COCO format with merged file",
            {
                "export_kwargs": {
                    "project_id": "semantic_segmentation",
                    "label_format": "coco",
                    "split_option": "merged",
                },
                "file_tree_expected": {
                    "data": {
                        "car_1.jpg": {},
                        "car_2.jpg": {},
                    },
                    "labels.json": {},
                    "README.kili.txt": {},
                },
            },
        ),
        (
            "COCO format with split files given 4 ODs with classification",
            {
                "export_kwargs": {
                    "project_id": "object_detection_with_classification",
                    "label_format": "coco",
                    "split_option": "split",
                },
                "file_tree_expected": {  # only the OD jobs have a folder.
                    "data": {
                        "car_1.jpg": {},
                    },
                    "JOB_0": {
                        "labels.json": {},
                    },
                    "JOB_1": {
                        "labels.json": {},
                    },
                    "JOB_2": {
                        "labels.json": {},
                    },
                    "JOB_3": {
                        "labels.json": {},
                    },
                    "README.kili.txt": {},
                },
            },
        ),
        (
            "Pascal VOC format with merged file",
            {
                "export_kwargs": {
                    "project_id": "object_detection",
                    "label_format": "pascal_voc",
                    "split_option": "merged",
                },
                "file_tree_expected": {
                    "images": {"car_1.jpg": {}},
                    "labels": {"car_1.xml": {}},
                    "README.kili.txt": {},
                },
            },
        ),
        (
            "Pascal VOC format with merged file and no annotation",
            {
                "export_kwargs": {
                    "project_id": "object_detection_with_empty_annotation",
                    "label_format": "pascal_voc",
                    "split_option": "merged",
                },
                "file_tree_expected": {
                    "images": {"car_1.jpg": {}},
                    "labels": {"car_1.xml": {}},
                    "README.kili.txt": {},
                },
            },
        ),
        (
            "Pascal VOC format video project",
            {
                "export_kwargs": {
                    "project_id": "object_detection_video_project",
                    "label_format": "pascal_voc",
                    "split_option": "merged",
                },
                "file_tree_expected": {
                    "images": {
                        **{f"video2_{str(i+1).zfill(3)}.jpg": {} for i in range(130)},
                        **{f"short_video_{str(i+1).zfill(2)}.jpg": {} for i in range(28)},
                        "short_video.mp4": {},
                    },
                    "labels": {
                        **{f"video2_{str(i+1).zfill(3)}.xml": {} for i in range(130)},
                        **{f"short_video_{str(i+1).zfill(2)}.xml": {} for i in range(28)},
                    },
                    "README.kili.txt": {},
                },
            },
        ),
        (
            "COCO format video project with split job",
            {
                "export_kwargs": {
                    "project_id": "object_detection_video_project",
                    "label_format": "coco",
                    "split_option": "split",
                },
                "file_tree_expected": {
                    "data": {
                        **{f"video2_{str(i+1).zfill(3)}.jpg": {} for i in range(130)},
                        **{f"short_video_{str(i+1).zfill(2)}.jpg": {} for i in range(28)},
                        "short_video.mp4": {},
                    },
                    "JOB_0": {
                        "labels.json": {},
                    },
                    "README.kili.txt": {},
                },
            },
        ),
        (
            "COCO format video project with merged file",
            {
                "export_kwargs": {
                    "project_id": "object_detection_video_project",
                    "label_format": "coco",
                    "split_option": "merged",
                },
                "file_tree_expected": {
                    "data": {
                        **{f"video2_{str(i+1).zfill(3)}.jpg": {} for i in range(130)},
                        **{f"short_video_{str(i+1).zfill(2)}.jpg": {} for i in range(28)},
                        "short_video.mp4": {},
                    },
                    "labels.json": {},
                    "README.kili.txt": {},
                },
            },
        ),
        (
            "YOLO v4 format video project no assets",
            {
                "export_kwargs": {
                    "project_id": "object_detection_video_project",
                    "label_format": "yolo_v4",
                    "split_option": "merged",
                    "with_assets": False,
                },
                "file_tree_expected": {
                    "images": {"remote_assets.csv": {}},
                    "labels": {
                        "video2_001.txt": {},
                        "video2_002.txt": {},
                        "short_video_01.txt": {},
                        "short_video_02.txt": {},
                    },
                    "README.kili.txt": {},
                    "classes.txt": {},
                    "video_meta.json": {},
                },
            },
        ),
        (
            "YOLO v4 format video project with assets",
            {
                "export_kwargs": {
                    "project_id": "object_detection_video_project",
                    "label_format": "yolo_v4",
                    "split_option": "merged",
                    "with_assets": True,
                },
                "file_tree_expected": {
                    "images": {
                        **{f"video2_{str(i+1).zfill(3)}.jpg": {} for i in range(130)},
                        **{f"short_video_{str(i+1).zfill(2)}.jpg": {} for i in range(28)},
                        "short_video.mp4": {},
                    },
                    "labels": {
                        "video2_001.txt": {},
                        "video2_002.txt": {},
                        "short_video_01.txt": {},
                        "short_video_02.txt": {},
                    },
                    "README.kili.txt": {},
                    "classes.txt": {},
                    "video_meta.json": {},
                },
            },
        ),
        (
            "YOLO v5 format video project with assets",
            {
                "export_kwargs": {
                    "project_id": "object_detection_video_project",
                    "label_format": "yolo_v5",
                    "split_option": "merged",
                    "with_assets": True,
                },
                "file_tree_expected": {
                    "images": {
                        **{f"video2_{str(i+1).zfill(3)}.jpg": {} for i in range(130)},
                        **{f"short_video_{str(i+1).zfill(2)}.jpg": {} for i in range(28)},
                        "short_video.mp4": {},
                    },
                    "labels": {
                        "video2_001.txt": {},
                        "video2_002.txt": {},
                        "short_video_01.txt": {},
                        "short_video_02.txt": {},
                    },
                    "README.kili.txt": {},
                    "data.yaml": {},
                    "video_meta.json": {},
                },
            },
        ),
        (
            "YOLO v5 format video project no assets",
            {
                "export_kwargs": {
                    "project_id": "object_detection_video_project",
                    "label_format": "yolo_v5",
                    "split_option": "merged",
                    "with_assets": False,
                },
                "file_tree_expected": {
                    "images": {"remote_assets.csv": {}},
                    "labels": {
                        "video2_001.txt": {},
                        "video2_002.txt": {},
                        "short_video_01.txt": {},
                        "short_video_02.txt": {},
                    },
                    "README.kili.txt": {},
                    "data.yaml": {},
                    "video_meta.json": {},
                },
            },
        ),
        (
            "Kili raw format video project with assets",
            {
                "export_kwargs": {
                    "project_id": "object_detection_video_project",
                    "label_format": "raw",
                    "with_assets": True,
                },
                "file_tree_expected": {
                    "assets": {
                        **{f"video2_{str(i+1).zfill(3)}.jpg": {} for i in range(130)},
                        **{f"short_video_{str(i+1).zfill(2)}.jpg": {} for i in range(28)},
                        "short_video.mp4": {},
                    },
                    "labels": {"video2.json": {}, "short_video.json": {}},
                    "README.kili.txt": {},
                },
            },
        ),
        (
            "Kili raw format video project no assets",
            {
                "export_kwargs": {
                    "project_id": "object_detection_video_project",
                    "label_format": "raw",
                    "with_assets": False,
                },
                "file_tree_expected": {
                    "labels": {"video2.json": {}, "short_video.json": {}},
                    "README.kili.txt": {},
                },
            },
        ),
        (
            "geojson format image project",
            {
                "export_kwargs": {
                    "project_id": "object_detection",
                    "label_format": "geojson",
                    "with_assets": False,
                },
                "file_tree_expected": {
                    "labels": {"car_1.geojson": {}},
                    "README.kili.txt": {},
                },
            },
        ),
        (
            "geojson format image project with assets",
            {
                "export_kwargs": {
                    "project_id": "object_detection",
                    "label_format": "geojson",
                    "with_assets": True,
                },
                "file_tree_expected": {
                    "labels": {"car_1.geojson": {}},
                    "images": {"car_1.jpg": {}},
                    "README.kili.txt": {},
                },
            },
        ),
        (
            "geojson format object_detection_with_classification",
            {
                "export_kwargs": {
                    "project_id": "object_detection_with_classification",
                    "label_format": "geojson",
                    "with_assets": False,
                },
                "file_tree_expected": {
                    "labels": {"car_1.geojson": {}},
                    "README.kili.txt": {},
                },
            },
        ),
        (
            "geojson format semantic_segmentation",
            {
                "export_kwargs": {
                    "project_id": "semantic_segmentation",
                    "label_format": "geojson",
                    "with_assets": False,
                },
                "file_tree_expected": {
                    "labels": {"car_1.geojson": {}, "car_2.geojson": {}},
                    "README.kili.txt": {},
                },
            },
        ),
        (
            "pascal voc format image project no assets",
            {
                "export_kwargs": {
                    "project_id": "object_detection",
                    "label_format": "pascal_voc",
                    "with_assets": False,
                },
                "file_tree_expected": {
                    "labels": {"car_1.xml": {}},
                    "README.kili.txt": {},
                },
            },
        ),
        (
            "coco format image project no assets",
            {
                "export_kwargs": {
                    "project_id": "object_detection",
                    "label_format": "coco",
                    "with_assets": False,
                },
                "file_tree_expected": {
                    "labels.json": {},
                    "README.kili.txt": {},
                },
            },
        ),
    ],
)
def test_export_service_layout(mocker: pytest_mock.MockerFixture, name, test_case):
    mocker.patch.object(ProjectQuery, "__call__", side_effect=mocked_ProjectQuery)
    mocker_ffmpeg = mocker.patch("kili.services.export.media.video.ffmpeg")
    mocker.patch(
        "kili.services.export.format.geojson.is_geotiff_asset_with_lat_lon_coords",
        return_value=True,
    )
    mocker.patch.object(AbstractExporter, "_check_and_ensure_asset_access", return_value=None)

    with TemporaryDirectory() as export_folder, TemporaryDirectory() as extract_folder:
        path_zipfile = Path(export_folder) / "export.zip"
        path_zipfile.parent.mkdir(parents=True, exist_ok=True)

        mock_ffmpeg(mocker_ffmpeg)

        fake_kili = FakeKili()
        fake_kili.kili_api_gateway.list_assets.side_effect = mocked_AssetQuery
        fake_kili.kili_api_gateway.count_assets.side_effect = mocked_AssetQuery_count
        fake_kili.kili_api_gateway.get_project.side_effect = mocked_kili_api_gateway_get_project
        default_kwargs = {
            "asset_ids": [],
            "split_option": "merged",
            "export_type": "latest",
            "single_file": False,
            "output_file": str(path_zipfile),
            "disable_tqdm": True,
            "log_level": "INFO",
            "with_assets": True,
            "annotation_modifier": None,
            "asset_filter_kwargs": None,
            "normalized_coordinates": None,
        }

        default_kwargs.update(test_case["export_kwargs"])

        export_labels(
            fake_kili,  # type: ignore
            **default_kwargs,
        )

        Path(extract_folder).mkdir(parents=True, exist_ok=True)
        with ZipFile(path_zipfile, "r") as z_f:
            z_f.extractall(extract_folder)

        file_tree_result = get_file_tree(extract_folder)

        file_tree_expected = test_case["file_tree_expected"]

        assert file_tree_result == file_tree_expected


@pytest.mark.parametrize(
    ("name", "test_case", "error"),
    [
        (
            "Export text classification to Yolo format to throw error",
            {
                "export_kwargs": {
                    "project_id": "text_classification",
                    "label_format": "yolo_v4",
                    "split_option": "merged",
                },
            },
            NotCompatibleInputType,
        ),
        (
            "Export Yolo format with single file to throw error",
            {
                "export_kwargs": {
                    "project_id": "object_detection",
                    "label_format": "yolo_v4",
                    "split_option": "merged",
                    "single_file": True,
                },
            },
            NotCompatibleOptions,
        ),
        (
            "Export Pascal VOC format with single file to throw error",
            {
                "export_kwargs": {
                    "project_id": "object_detection",
                    "label_format": "pascal_voc",
                    "split_option": "merged",
                    "single_file": True,
                },
            },
            NotCompatibleOptions,
        ),
        (
            "Export Pascal VOC format with split labels per job to throw error",
            {
                "export_kwargs": {
                    "project_id": "object_detection",
                    "label_format": "pascal_voc",
                    "split_option": "split",
                },
            },
            NotCompatibleOptions,
        ),
        (
            "Export text classification to pascal format to throw error",
            {
                "export_kwargs": {
                    "project_id": "text_classification",
                    "label_format": "pascal_voc",
                    "split_option": "merged",
                },
            },
            NotCompatibleInputType,
        ),
        (
            "Export semantic segmentation to pascal format to throw error",
            {
                "export_kwargs": {
                    "project_id": "semantic_segmentation",
                    "label_format": "pascal_voc",
                    "split_option": "merged",
                },
            },
            NoCompatibleJobError,
        ),
        (
            "When exporting, given an unexisting format, it throws an error",
            {
                "export_kwargs": {
                    "project_id": "semantic_segmentation",
                    "label_format": "notexisting",
                    "split_option": "merged",
                },
            },
            ValueError,
        ),
    ],
)
@patch.object(ProjectQuery, "__call__", side_effect=mocked_ProjectQuery)
def test_export_service_errors(mocker_project, name, test_case, error):
    with TemporaryDirectory() as export_folder:
        path_zipfile = Path(export_folder) / "export.zip"
        path_zipfile.parent.mkdir(parents=True, exist_ok=True)

        fake_kili = FakeKili()
        fake_kili.kili_api_gateway.list_assets.side_effect = mocked_AssetQuery
        fake_kili.kili_api_gateway.count_assets.side_effect = mocked_AssetQuery_count
        fake_kili.kili_api_gateway.get_project.side_effect = mocked_kili_api_gateway_get_project
        default_kwargs = {
            "asset_ids": [],
            "split_option": "merged",
            "export_type": "latest",
            "single_file": False,
            "output_file": str(path_zipfile),
            "disable_tqdm": True,
            "log_level": "INFO",
            "with_assets": True,
            "annotation_modifier": None,
            "asset_filter_kwargs": None,
            "normalized_coordinates": None,
        }

        default_kwargs.update(test_case["export_kwargs"])
        with pytest.raises(error):
            export_labels(
                fake_kili,  # type: ignore
                **default_kwargs,
            )


def test_export_with_asset_filter_kwargs(mocker):
    get_project_return_val = {"jsonInterface": {}, "inputType": "", "title": ""}
    mocker.patch("kili.services.export.get_project", return_value=get_project_return_val)
    mocker.patch(
        "kili.services.export.format.base.get_project", return_value=get_project_return_val
    )
    mocker.patch.object(KiliExporter, "process_and_save", return_value=None)
<<<<<<< HEAD
    mocker.patch.object(KiliExporter, "_check_and_ensure_asset_access", return_value=None)
=======
    mocker.patch.object(KiliExporter, "_has_data_connection", return_value=False)
>>>>>>> 2886b02a
    kili = QueriesLabel()
    kili.api_endpoint = "https://"  # type: ignore
    kili.api_key = ""  # type: ignore
    kili.graphql_client = mocker.MagicMock()
    kili.http_client = mocker.MagicMock()
    kili.kili_api_gateway = mocker.MagicMock()
    kili.export_labels(
        project_id="fake_proj_id",
        filename="fake_filename",
        fmt="kili",
        layout="merged",
        with_assets=False,
        asset_filter_kwargs={
            "consensus_mark_gte": 0.1,
            "consensus_mark_lte": 0.2,
            "external_id_strictly_in": ["truc"],
            "honeypot_mark_gte": 0.3,
            "honeypot_mark_lte": 0.4,
            "label_author_in": None,
            "label_reviewer_in": None,
            "skipped": None,
            "status_in": None,
            "label_category_search": None,
            "created_at_gte": "2022-02-03",
            "created_at_lte": "2023-02-03",
            "issue_type": "QUESTION",
            "issue_status": None,
            "inference_mark_gte": 0.7,
            "inference_mark_lte": 0.8,
        },
    )
    expected_where = AssetFilters(
        project_id="fake_proj_id",
        external_id_strictly_in=["truc"],
        consensus_mark_gte=0.1,
        consensus_mark_lte=0.2,
        honeypot_mark_gte=0.3,
        honeypot_mark_lte=0.4,
        created_at_gte="2022-02-03",
        created_at_lte="2023-02-03",
        label_type_in=["DEFAULT", "REVIEW"],
        inference_mark_gte=0.7,
        inference_mark_lte=0.8,
        issue_type="QUESTION",
    )
    expected_fields = [
        "id",
        "externalId",
        "content",
        "jsonContent",
        "jsonMetadata",
        "pageResolutions.pageNumber",
        "pageResolutions.height",
        "pageResolutions.width",
        "pageResolutions.rotation",
        "resolution.height",
        "resolution.width",
        "latestLabel.jsonResponse",
        "latestLabel.author.id",
        "latestLabel.author.email",
        "latestLabel.author.firstname",
        "latestLabel.author.lastname",
        "latestLabel.createdAt",
        "latestLabel.isLatestLabelForUser",
        "latestLabel.labelType",
        "latestLabel.modelName",
    ]
    expected_options = QueryOptions(disable_tqdm=None, first=None, skip=0)
    kili.kili_api_gateway.list_assets.assert_called_once_with(
        expected_where, expected_fields, expected_options
    )


def test_export_with_asset_filter_kwargs_unknown_arg(mocker):
    get_project_return_val = {"jsonInterface": {}, "inputType": "", "title": ""}
    mocker.patch("kili.services.export.get_project", return_value=get_project_return_val)
    mocker.patch(
        "kili.services.export.format.base.get_project", return_value=get_project_return_val
    )
    mocker.patch.object(KiliExporter, "_check_arguments_compatibility", return_value=None)
    mocker.patch.object(KiliExporter, "_check_project_compatibility", return_value=None)
<<<<<<< HEAD
    mocker.patch.object(KiliExporter, "_check_and_ensure_asset_access", return_value=None)
=======
    mocker.patch.object(KiliExporter, "_has_data_connection", return_value=False)
>>>>>>> 2886b02a
    kili = QueriesLabel()
    kili.api_endpoint = "https://"  # type: ignore
    kili.api_key = ""  # type: ignore
    kili.graphql_client = mocker.MagicMock()
    kili.http_client = mocker.MagicMock()

    with pytest.raises(NameError, match="Unknown asset filter arguments"):
        kili.export_labels(
            project_id="fake_proj_id",
            filename="fake_filename",
            fmt="kili",
            layout="merged",
            with_assets=False,
            asset_filter_kwargs={"this_arg_does_not_exists": 42},
        )


def mock_kili(mocker, with_data_connection):
    get_project_return_val = {
        "jsonInterface": {
            "jobs": {
                "JOB": {
                    "tools": ["rectangle"],
                    "mlTask": "OBJECT_DETECTION",
                    "content": {
                        "categories": {
                            "CLASS_A": {"name": "class A"},
                            "CLASS_B": {"name": "class B"},
                        }
                    },
                }
            }
        },
        "inputType": "IMAGE",
        "title": "",
        "description": "This is a mocked project",
        "id": "fake_proj_id",
    }
    mocker.patch("kili.services.export.get_project", return_value=get_project_return_val)
    mocker.patch(
        "kili.services.export.format.base.get_project", return_value=get_project_return_val
    )
    mocker.patch.object(AbstractExporter, "_has_data_connection", return_value=with_data_connection)

    kili = QueriesLabel()
    kili.kili_api_gateway = mocker.MagicMock()
    kili.kili_api_gateway.get_project.return_value = get_project_return_val
    return kili


def test_when_exporting_with_assets_given_a_project_with_data_connection_then_it_should_crash(
    mocker,
):
    kili = mock_kili(mocker, with_data_connection=True)
    kili.api_endpoint = "https://"  # type: ignore
    kili.api_key = ""  # type: ignore
    kili.graphql_client = mocker.MagicMock()
    kili.http_client = mocker.MagicMock()
    mocker.patch.object(AbstractExporter, "_has_data_connection", return_value=True)

    with pytest.raises(
        NotCompatibleOptions,
        match=(
            "Export with download of assets is not allowed on projects with data"
            " connections. Please disable the download of assets by setting"
            " `with_assets=False`."
        ),
    ):
        kili.export_labels(
            project_id="fake_proj_id",
            filename="fake_filename",
            fmt="yolo_v5",
            layout="merged",
            with_assets=True,
        )


def test_when_exporting_geotiff_asset_with_incompatible_options_then_it_crashes(
    mocker: pytest_mock.MockerFixture,
):
    mocker.patch(
        "kili.services.export.format.base.fetch_assets",
        return_value=[
            Asset(asset)
            for asset in [
                {
                    "latestLabel": {
                        "author": {
                            "id": "user-feat1-1",
                            "email": "test+admin+1@kili-technology.com",
                            "firstname": "Feat1",
                            "lastname": "Test Admin",
                        },
                        "jsonResponse": {
                            "OBJECT_DETECTION_JOB": {
                                "annotations": [
                                    {
                                        "children": {},
                                        "boundingPoly": [
                                            {
                                                "normalizedVertices": [
                                                    {"x": 4.1, "y": 52.2},
                                                    {"x": 4.5, "y": 52.7},
                                                    {"x": 4.5, "y": 52.3},
                                                    {"x": 4.1, "y": 52.4},
                                                ]
                                            }
                                        ],
                                        "categories": [{"name": "A"}],
                                        "mid": "20230719110559896-2495",
                                        "type": "rectangle",
                                    }
                                ]
                            }
                        },
                        "createdAt": "2023-07-19T09:06:03.028Z",
                        "isLatestLabelForUser": True,
                        "labelType": "DEFAULT",
                        "modelName": None,
                    },
                    "resolution": None,
                    "pageResolutions": None,
                    "id": "clk9i0hn000002a68a2zcd1v7",
                    "externalId": "sample.tif",
                    "content": (
                        "https://storage.googleapis.com/label-backend-staging/projects/clk9g"
                    ),
                    "jsonContent": [
                        {
                            "bounds": [
                                [4.472843633775792, 52.16687253311844],
                                [4.3235700288901775, 52.258603570959444],
                            ],
                            "epsg": "EPSG4326",
                            "imageUrl": "https://staging.cloud.kili-technology.com/api/label/v2/files?id=projects/clk9id",
                            "initEpsg": 4326,
                            "useClassicCoordinates": False,
                        }
                    ],
                    "jsonMetadata": {},
                }
            ]
        ],
    )

    kili = mock_kili(mocker, with_data_connection=False)
    kili.api_endpoint = "https://"  # type: ignore
    kili.api_key = ""  # type: ignore
    kili.graphql_client = mocker.MagicMock()
    kili.http_client = mocker.MagicMock()

    with pytest.raises(
        NotCompatibleOptions,
        match=(
            "Cannot export geotiff assets with geospatial coordinates in coco format. Please use"
            " 'kili', 'raw' or 'geojson' formats instead."
        ),
    ):
        kili.export_labels(
            "fake_proj_id",
            "export.zip",
            fmt="coco",
        )

    with pytest.raises(
        NotCompatibleOptions,
        match=(
            "Cannot export geotiff assets with geospatial latitude and longitude coordinates with"
            " normalized_coordinates=False. Please use `normalized_coordinates=None` instead."
        ),
    ):
        kili.export_labels("fake_proj_id", "export.zip", fmt="kili", normalized_coordinates=False)


def test_given_kili_when_exporting_it_does_not_call_dataconnection_resolver(
    mocker: pytest_mock.MockerFixture,
):
    """Test that the dataconnection resolver is not called when exporting.

    Export for projects with data connections is forbidden.
    But dataConnections() resolver requires high permissions.
    This test ensures that the resolver is not called when exporting.
    """
    # Given
    project_return_val = {
        "jsonInterface": {
            "jobs": {
                "OBJECT_DETECTION_JOB": {
                    "content": {
                        "categories": {
                            "GDGF": {
                                "children": [],
                                "color": "#472CED",
                                "name": "gdgf",
                            }
                        },
                        "input": "radio",
                    },
                    "instruction": "df",
                    "mlTask": "OBJECT_DETECTION",
                    "required": 1,
                    "tools": ["rectangle"],
                    "isChild": False,
                }
            }
        },
        "inputType": "IMAGE",
        "title": "",
        "dataConnections": None,
    }
    mocker.patch.object(ProjectQuery, "__call__", return_value=[project_return_val])
    mocker.patch("kili.services.export.format.base.fetch_assets", return_value=[])
    process_and_save_mock = mocker.patch.object(VocExporter, "process_and_save", return_value=None)
    kili = QueriesLabel()
    kili.api_endpoint = "https://"  # type: ignore
    kili.api_key = ""  # type: ignore
    kili.graphql_client = mocker.MagicMock()
    kili.http_client = mocker.MagicMock()
    kili.kili_api_gateway = mocker.MagicMock()

    # When
    kili.export_labels(
        project_id="fake_proj_id", filename="exp.zip", fmt="pascal_voc", layout="merged"
    )

    # Then
    process_and_save_mock.assert_called_once()
    kili.graphql_client.execute.assert_not_called()<|MERGE_RESOLUTION|>--- conflicted
+++ resolved
@@ -796,11 +796,7 @@
         "kili.services.export.format.base.get_project", return_value=get_project_return_val
     )
     mocker.patch.object(KiliExporter, "process_and_save", return_value=None)
-<<<<<<< HEAD
-    mocker.patch.object(KiliExporter, "_check_and_ensure_asset_access", return_value=None)
-=======
     mocker.patch.object(KiliExporter, "_has_data_connection", return_value=False)
->>>>>>> 2886b02a
     kili = QueriesLabel()
     kili.api_endpoint = "https://"  # type: ignore
     kili.api_key = ""  # type: ignore
@@ -882,11 +878,7 @@
     )
     mocker.patch.object(KiliExporter, "_check_arguments_compatibility", return_value=None)
     mocker.patch.object(KiliExporter, "_check_project_compatibility", return_value=None)
-<<<<<<< HEAD
-    mocker.patch.object(KiliExporter, "_check_and_ensure_asset_access", return_value=None)
-=======
     mocker.patch.object(KiliExporter, "_has_data_connection", return_value=False)
->>>>>>> 2886b02a
     kili = QueriesLabel()
     kili.api_endpoint = "https://"  # type: ignore
     kili.api_key = ""  # type: ignore
