# pylint: disable=missing-docstring

from pathlib import Path
from unittest import TestCase
from zipfile import ZipFile

import pytest_mock

from kili.adapters.http_client import HttpClient
from kili.entrypoints.queries.label import QueriesLabel
from kili.orm import Asset
from kili.services.export import YoloExporter
from kili.services.export.format.yolo import (
    YoloExporter,
    _convert_from_kili_to_yolo_format,
    _process_asset,
    _write_class_file,
)
from kili.utils.tempfile import TemporaryDirectory
from tests.fakes.fake_data import (
    asset_image_1,
    asset_image_1_without_annotation,
    asset_video,
    category_ids,
)
from tests.unit.services.export.fakes.fake_content_repository import (
    FakeContentRepository,
)


class YoloTestCase(TestCase):
    def test_process_asset_for_job_image_not_served_by_kili(self):
        with TemporaryDirectory() as images_folder, TemporaryDirectory() as labels_folder:
            fake_content_repository = FakeContentRepository(
                "https://contentrep",
                HttpClient(
                    kili_endpoint="https://fake_endpoint.kili-technology.com",
                    api_key="",
                    verify=True,
                ),
            )
            asset_remote_content, video_filenames = _process_asset(
                asset_image_1,
                images_folder,
                labels_folder,
                category_ids,
                fake_content_repository,
                with_assets=False,
                project_input_type="IMAGE",
            )

            nb_files = len(
                [name for name in labels_folder.iterdir() if (labels_folder / name).is_file()]
            )

            assert (labels_folder / "car_1.txt").is_file()
            assert nb_files == 1
            assert asset_remote_content == [
                [
                    "car_1",
                    "https://storage.googleapis.com/label-public-staging/car/car_1.jpg",
                    "car_1.txt",
                ]
            ]
            assert len(video_filenames) == 0

    def test_process_asset_for_job_frame_not_served_by_kili(self):
        with TemporaryDirectory() as images_folder, TemporaryDirectory() as labels_folder:
            fake_content_repository = FakeContentRepository(
                "https://contentrep",
                HttpClient(
                    kili_endpoint="https://fake_endpoint.kili-technology.com",
                    api_key="",
                    verify=True,
                ),
            )
            asset_remote_content, video_filenames = _process_asset(
                asset_video,
                images_folder,
                labels_folder,
                category_ids,
                fake_content_repository,
                with_assets=False,
                project_input_type="VIDEO",
            )

            nb_files = len(
                [name for name in labels_folder.iterdir() if (labels_folder / name).is_file()]
            )

            assert nb_files == 4

            for i in range(nb_files):
                assert (labels_folder / f"video_1_{i+1}.txt").is_file()

            expected_content = [
                [
                    "video_1",
                    "https://storage.googleapis.com/label-public-staging/video1/video1.mp4",
                    f"video_1_{i+1}.txt",
                ]
                for i in range(4)
            ]
            assert asset_remote_content == expected_content

            expected_video_filenames = [f"video_1_{i+1}" for i in range(4)]
            assert len(video_filenames) == 4
            assert video_filenames == expected_video_filenames

    def test_convert_from_kili_to_yolo_format(self):
        converted_annotations = _convert_from_kili_to_yolo_format(
            "JOB_0", asset_image_1["latestLabel"], category_ids
        )
        expected_annotations = [
            (0, 0.501415026274802, 0.5296278884310182, 0.6727472455849373, 0.5381320101586394)
        ]
        assert len(converted_annotations) == 1
        assert converted_annotations == expected_annotations

    def test_convert_from_kili_to_yolo_format_no_annotation(self):
        converted_annotations = _convert_from_kili_to_yolo_format(
            "JOB_0", asset_image_1_without_annotation["latestLabel"], category_ids
        )
        assert len(converted_annotations) == 0

    def test_write_class_file_yolo_v4(self):
        with TemporaryDirectory() as directory:
            _write_class_file(directory, category_ids, "yolo_v4", "split")
            assert (directory / "classes.txt").is_file()
            with (directory / "classes.txt").open("r") as created_file:
                with open("./tests/unit/services/export/expected/classes.txt") as expected_file:
                    assert expected_file.read() == created_file.read()

    def test_write_class_file_yolo_v5(self):
        with TemporaryDirectory() as directory:
            _write_class_file(directory, category_ids, "yolo_v5", "split")
            assert (directory / "data.yaml").is_file()
            with (directory / "data.yaml").open("r") as created_file:
                with open("./tests/unit/services/export/expected/data_v5.yaml") as expected_file:
                    assert expected_file.read() == created_file.read()

    def test_write_class_file_yolo_v7(self):
        with TemporaryDirectory() as directory:
            _write_class_file(directory, category_ids, "yolo_v7", "split")
            assert (directory / "data.yaml").is_file()
            with (directory / "data.yaml").open("r") as created_file:
                with open("./tests/unit/services/export/expected/data_v7.yaml") as expected_file:
                    assert expected_file.read() == created_file.read()


get_project_return_val = {
    "jsonInterface": {
        "jobs": {
            "OBJECT_DETECTION_JOB": {
                "content": {
                    "categories": {
                        "A": {"children": [], "color": "#472CED", "name": "A"},
                        "B": {"children": [], "name": "B", "color": "#5CE7B7"},
                    },
                    "input": "radio",
                },
                "instruction": "bbox",
                "mlTask": "OBJECT_DETECTION",
                "required": 0,
                "tools": ["rectangle"],
                "isChild": False,
            },
            "POLYGON_JOB": {
                "content": {
                    "categories": {
                        "F": {"children": [], "color": "#3BCADB", "name": "F"},
                        "G": {"children": [], "name": "G", "color": "#199CFC"},
                    },
                    "input": "radio",
                },
                "instruction": "polygon",
                "mlTask": "OBJECT_DETECTION",
                "required": 0,
                "tools": ["polygon"],
                "isChild": False,
            },
        }
    },
    "inputType": "IMAGE",
    "title": "fake title",
    "description": "fake desc",
    "id": "fake_proj_id",
}

assets = [
    {
        "pageResolutions": None,
        "latestLabel": {
            "author": {
                "id": "user-feat1-1",
                "email": "test+admin+1@kili-technology.com",
                "firstname": "Feat1",
                "lastname": "Test Admin",
                "name": "Feat1 Test Admin",
            },
            "jsonResponse": {
                "OBJECT_DETECTION_JOB": {
                    "annotations": [
                        {
                            "children": {},
                            "boundingPoly": [
                                {
                                    "normalizedVertices": [
                                        {
                                            "x": 0.4,
                                            "y": 0.15,
                                        },
                                        {
                                            "x": 0.4,
                                            "y": 0.05,
                                        },
                                        {
                                            "x": 0.90,
                                            "y": 0.05,
                                        },
                                        {
                                            "x": 0.90,
                                            "y": 0.15,
                                        },
                                    ]
                                }
                            ],
                            "categories": [{"name": "A"}],
                            "mid": "20230802144746381-79813",
                            "type": "rectangle",
                        }
                    ]
                },
                "POLYGON_JOB": {
                    "annotations": [
                        {
                            "children": {},
                            "boundingPoly": [
                                {
                                    "normalizedVertices": [
                                        {
                                            "x": 0.75,
                                            "y": 0.23,
                                        },
                                        {
                                            "x": 0.35,
                                            "y": 0.22,
                                        },
                                        {
                                            "x": 0.07,
                                            "y": 0.35,
                                        },
                                    ]
                                }
                            ],
                            "categories": [{"name": "F"}],
                            "mid": "20230802144752750-12883",
                            "type": "polygon",
                        }
                    ]
                },
            },
            "createdAt": "2023-08-02T12:47:55.080Z",
            "isLatestLabelForUser": True,
            "labelType": "DEFAULT",
            "modelName": None,
        },
        "resolution": {"height": 523, "width": 474},
        "id": "clktm4x5o00002a69gv04ukst",
        "externalId": "trees",
        "content": "https://sdf",
        "jsonContent": "",
        "jsonMetadata": {},
    }
]


def test_yolo_v8_merged(mocker: pytest_mock.MockerFixture):
    mocker.patch("kili.services.export.get_project", return_value=get_project_return_val)
    mocker.patch("kili.entrypoints.queries.label.get_project", return_value=get_project_return_val)
    mocker.patch(
        "kili.services.export.format.base.get_project", return_value=get_project_return_val
    )
    mocker.patch(
        "kili.services.export.format.base.fetch_assets",
        return_value=[Asset(asset) for asset in assets],
    )
<<<<<<< HEAD
    mocker.patch.object(YoloExporter, "_check_and_ensure_asset_access", return_value=None)
=======
    mocker.patch.object(YoloExporter, "_has_data_connection", return_value=False)
>>>>>>> 2886b02a

    kili = QueriesLabel()
    kili.api_endpoint = "https://"  # type: ignore
    kili.api_key = ""  # type: ignore
    kili.graphql_client = mocker.MagicMock()
    kili.http_client = mocker.MagicMock()
    kili.kili_api_gateway = mocker.MagicMock()
    kili.kili_api_gateway.get_project.return_value = {"inputType": "IMAGE"}

    with TemporaryDirectory() as export_folder:
        export_filename = str(Path(export_folder) / "export_yolo_v8.zip")

        kili.export_labels(
            "clktm4vzz001a0j324elr5dsy",
            filename=export_filename,
            fmt="yolo_v8",
            layout="merged",
            with_assets=False,
        )

        with TemporaryDirectory() as extract_folder:
            with ZipFile(export_filename, "r") as z_f:
                # extract in a temp dir
                z_f.extractall(extract_folder)

            assert Path(f"{extract_folder}/README.kili.txt").is_file()

            assert Path(f"{extract_folder}/data.yaml").read_text() == """nc: 4
names: ['OBJECT_DETECTION_JOB/A', 'OBJECT_DETECTION_JOB/B', 'POLYGON_JOB/F', 'POLYGON_JOB/G']
"""

            assert Path(f"{extract_folder}/labels").is_dir()

            label = Path(f"{extract_folder}/labels/trees.txt").read_text()

        # bbox annotation: class bbox_center_x bbox_center_y bbox_w bbox_h
        assert "0 0.65 0.1 0.5 0.09999999999999999" in label
        # polygon annotation: class x1 y1 x2 y2 x3 y3 etc
        assert "2 0.75 0.23 0.35 0.22 0.07 0.35" in label


def test_yolo_v8_split_jobs(mocker: pytest_mock.MockerFixture):
    mocker.patch("kili.services.export.get_project", return_value=get_project_return_val)
    mocker.patch("kili.entrypoints.queries.label.get_project", return_value=get_project_return_val)
    mocker.patch(
        "kili.services.export.format.base.get_project", return_value=get_project_return_val
    )
    mocker.patch(
        "kili.services.export.format.base.fetch_assets",
        return_value=[Asset(asset) for asset in assets],
    )
<<<<<<< HEAD
    mocker.patch.object(YoloExporter, "_check_and_ensure_asset_access", return_value=None)
=======
    mocker.patch.object(YoloExporter, "_has_data_connection", return_value=False)
>>>>>>> 2886b02a

    kili = QueriesLabel()
    kili.api_endpoint = "https://"  # type: ignore
    kili.api_key = ""  # type: ignore
    kili.graphql_client = mocker.MagicMock()
    kili.http_client = mocker.MagicMock()
    kili.kili_api_gateway = mocker.MagicMock()
    kili.kili_api_gateway.get_project.return_value = {"inputType": "IMAGE"}

    with TemporaryDirectory() as extract_folder:
        export_filename = str(Path(extract_folder) / "export_yolo_v8.zip")

        kili.export_labels(
            "clktm4vzz001a0j324elr5dsy",
            filename=export_filename,
            fmt="yolo_v8",
            layout="split",
            with_assets=False,
        )

        with TemporaryDirectory() as extract_folder:
            with ZipFile(export_filename, "r") as z_f:
                # extract in a temp dir
                z_f.extractall(extract_folder)

            assert Path(f"{extract_folder}/README.kili.txt").is_file()
            assert Path(f"{extract_folder}/OBJECT_DETECTION_JOB/data.yaml").read_text() == """nc: 2
names: ['A', 'B']
"""
            assert Path(f"{extract_folder}/POLYGON_JOB/data.yaml").read_text() == """nc: 2
names: ['F', 'G']
"""

            assert (
                Path(f"{extract_folder}/OBJECT_DETECTION_JOB/labels/trees.txt").read_text()
                == "0 0.65 0.1 0.5 0.09999999999999999\n"
            )
            assert (
                Path(f"{extract_folder}/POLYGON_JOB/labels/trees.txt").read_text()
                == "0 0.75 0.23 0.35 0.22 0.07 0.35\n"
            )<|MERGE_RESOLUTION|>--- conflicted
+++ resolved
@@ -285,11 +285,7 @@
         "kili.services.export.format.base.fetch_assets",
         return_value=[Asset(asset) for asset in assets],
     )
-<<<<<<< HEAD
-    mocker.patch.object(YoloExporter, "_check_and_ensure_asset_access", return_value=None)
-=======
     mocker.patch.object(YoloExporter, "_has_data_connection", return_value=False)
->>>>>>> 2886b02a
 
     kili = QueriesLabel()
     kili.api_endpoint = "https://"  # type: ignore
@@ -341,11 +337,7 @@
         "kili.services.export.format.base.fetch_assets",
         return_value=[Asset(asset) for asset in assets],
     )
-<<<<<<< HEAD
-    mocker.patch.object(YoloExporter, "_check_and_ensure_asset_access", return_value=None)
-=======
     mocker.patch.object(YoloExporter, "_has_data_connection", return_value=False)
->>>>>>> 2886b02a
 
     kili = QueriesLabel()
     kili.api_endpoint = "https://"  # type: ignore
