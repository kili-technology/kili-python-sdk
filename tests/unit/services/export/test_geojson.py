--- conflicted
+++ resolved
@@ -7,11 +7,7 @@
 
 from kili.entrypoints.queries.label import QueriesLabel
 from kili.orm import Asset
-<<<<<<< HEAD
-from kili.services.export import AbstractExporter
-=======
 from kili.services.export.format.geojson import GeoJsonExporter
->>>>>>> 2886b02a
 
 
 def test_kili_export_labels_geojson(mocker: pytest_mock.MockerFixture):
@@ -27,11 +23,7 @@
     mocker.patch(
         "kili.services.export.format.base.get_project", return_value=get_project_return_val
     )
-<<<<<<< HEAD
-    mocker.patch.object(AbstractExporter, "_check_and_ensure_asset_access", return_value=None)
-=======
     mocker.patch.object(GeoJsonExporter, "_has_data_connection", return_value=False)
->>>>>>> 2886b02a
     mocker.patch(
         "kili.services.export.format.base.fetch_assets",
         return_value=[
