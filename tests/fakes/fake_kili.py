--- conflicted
+++ resolved
@@ -2,14 +2,9 @@
 
 from unittest.mock import MagicMock
 
-<<<<<<< HEAD
 from kili.adapters.http_client import HttpClient
-=======
-import requests
-
 from kili.adapters.kili_api_gateway.helpers.queries import QueryOptions
 from kili.core.graphql.operations.project.queries import ProjectWhere
->>>>>>> c569be99
 from kili.orm import Asset
 from tests.fakes.fake_data import (
     asset_image_1,
@@ -26,15 +21,11 @@
     api_key = ""
     api_endpoint = "http://content-repository"
     graphql_client = MagicMock()
-<<<<<<< HEAD
     http_client = HttpClient(
         kili_endpoint="https://fake_endpoint.kili-technology.com", api_key="", verify=True
     )
-=======
-    http_client = requests.Session()
     kili_api_gateway = MagicMock()
     kili_api_gateway.http_client = http_client
->>>>>>> c569be99
 
 
 def mocked_ProjectQuery(where, _fields, _options):
