--- conflicted
+++ resolved
@@ -5,13 +5,8 @@
 
 import pytest
 
-<<<<<<< HEAD
-from kili.graphql import QueryOptions
-=======
-from kili.core.graphql import BaseQueryWhere, GraphQLQuery, QueryOptions
->>>>>>> 018f2482
+from kili.core.graphql import QueryOptions
 from kili.utils.pagination import BatchIteratorBuilder, batch_object_builder
-from tests import utils
 
 from .utils import (
     MyGraphQLQuery,
@@ -93,16 +88,9 @@
         ),
     ],
 )
-<<<<<<< HEAD
 def test_row_generator_from_paginated_calls(mocker, name, test_case):
-    """
-    Simulates a count query result by returning a list of ids
-    """
-    _ = name
-=======
-def test_row_generator_from_paginated_calls(test_case):
     """Simulates a count query result by returning a list of ids."""
->>>>>>> 018f2482
+    _ = name
 
     # original
     expected = test_case["expected_result"]
