--- conflicted
+++ resolved
@@ -1494,11 +1494,7 @@
                         }
                     ],
                     "categories": [{"confidence": 100, "name": "ENTITY_A"}],
-<<<<<<< HEAD
-                    "content": "sznitman@artorg.unibe",
-=======
                     "content": "abcdefghijsdjfspdjfso",
->>>>>>> 76a54841
                     "mid": "20230406142049158-44926",
                 },
             ]
@@ -1511,11 +1507,7 @@
     annotation_1 = parsed_jobs["JOB_0"].annotations[0]
     assert annotation_1.category.name == "ENTITY_A"
     assert annotation_1.category.confidence == 100
-<<<<<<< HEAD
-    assert annotation_1.content == "sznitman@artorg.unibe"
-=======
     assert annotation_1.content == "abcdefghijsdjfspdjfso"
->>>>>>> 76a54841
     assert annotation_1.annotations[0].polys == [{"normalizedVertices": [normalizedVertices]}]
     assert annotation_1.annotations[0].bounding_poly[0].normalized_vertices == [normalizedVertices]
     assert annotation_1.annotations[0].page_number_array == [1]
