--- conflicted
+++ resolved
@@ -533,17 +533,6 @@
             },
         ),
         (
-<<<<<<< HEAD
-            "pascal voc format image project no assets",
-            {
-                "export_kwargs": {
-                    "project_id": "object_detection",
-                    "label_format": "pascal_voc",
-                    "with_assets": False,
-                },
-                "file_tree_expected": {
-                    "labels": {"car_1.xml": {}},
-=======
             "geojson format image project",
             {
                 "export_kwargs": {
@@ -553,23 +542,11 @@
                 },
                 "file_tree_expected": {
                     "labels": {"car_1.geojson": {}},
->>>>>>> dcc048e2
-                    "README.kili.txt": {},
-                },
-            },
-        ),
-        (
-<<<<<<< HEAD
-            "coco format image project no assets",
-            {
-                "export_kwargs": {
-                    "project_id": "object_detection",
-                    "label_format": "coco",
-                    "with_assets": False,
-                },
-                "file_tree_expected": {
-                    "labels.json": {},
-=======
+                    "README.kili.txt": {},
+                },
+            },
+        ),
+        (
             "geojson format image project with assets",
             {
                 "export_kwargs": {
@@ -608,7 +585,34 @@
                 },
                 "file_tree_expected": {
                     "labels": {"car_1.geojson": {}, "car_2.geojson": {}},
->>>>>>> dcc048e2
+                    "README.kili.txt": {},
+                },
+            },
+        ),
+        (
+            "pascal voc format image project no assets",
+            {
+                "export_kwargs": {
+                    "project_id": "object_detection",
+                    "label_format": "pascal_voc",
+                    "with_assets": False,
+                },
+                "file_tree_expected": {
+                    "labels": {"car_1.xml": {}},
+                    "README.kili.txt": {},
+                },
+            },
+        ),
+        (
+            "coco format image project no assets",
+            {
+                "export_kwargs": {
+                    "project_id": "object_detection",
+                    "label_format": "coco",
+                    "with_assets": False,
+                },
+                "file_tree_expected": {
+                    "labels.json": {},
                     "README.kili.txt": {},
                 },
             },
