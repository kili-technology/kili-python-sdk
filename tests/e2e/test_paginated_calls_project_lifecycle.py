import pytest

from kili.client import Kili


@pytest.fixture()
def project_id(kili: Kili):
    json_interface = {
        "jobs": {
            "JOB_0": {
                "content": {
                    "categories": {
                        "OBJECT_A": {
                            "children": [],
                            "name": "Object A",
                            "color": "#733AFB",
                            "points": [],
                            "id": "category1",
                        },
                        "OBJECT_B": {
                            "children": [],
                            "name": "Object B",
                            "color": "#3CD876",
                            "points": [],
                            "id": "category2",
                        },
                    },
                    "input": "radio",
                },
                "instruction": "Categories",
                "isChild": False,
                "tools": ["polygon"],
                "mlTask": "OBJECT_DETECTION",
                "models": {},
                "isVisible": True,
                "required": 1,
            },
            "CLASSIFICATION_JOB": {
                "content": {
                    "categories": {
                        "CAS_1": {"children": [], "name": "cas 1", "points": [], "id": "category3"},
                        "CAS_2": {"name": "cas 2", "children": [], "points": [], "id": "category4"},
                        "CAS_3": {"name": "cas 3", "children": [], "points": [], "id": "category5"},
                    },
                    "input": "radio",
                },
                "instruction": "tets",
                "mlTask": "CLASSIFICATION",
                "required": 1,
                "isChild": False,
            },
        }
    }

    project = kili.create_project(
        input_type="IMAGE", json_interface=json_interface, title="Example"
    )
    project_id = project["id"]

    yield project_id

    kili.delete_project(project_id)


<<<<<<< HEAD
@pytest.mark.skip(reason="broken")
=======
@pytest.mark.skip("broken")
>>>>>>> 1b18153d
def test_paginated_calls_project(kili: Kili, project_id: str):
    # Given assets to import
    url = "https://storage.googleapis.com/label-public-staging/car/car_1.jpg"
    nb_assets = 600

    # When importing
    result = kili.append_many_to_dataset(
        project_id=project_id,
        content_array=[url for i in range(nb_assets)],
        external_id_array=[str(i) for i in range(nb_assets)],
        json_content_array=None,
    )

    # Then count is right
    assert result
    assert result["id"] == project_id
    assert len(result["asset_ids"]) == nb_assets
    assert kili.count_assets(project_id=project_id) == nb_assets

    # When updating asset external_ids
    new_external_ids = [f"modified_name_{i}" for i in range(nb_assets)]
    asset_ids = [asset["id"] for asset in kili.assets(project_id=project_id, fields=["id"])]
    result = kili.change_asset_external_ids(asset_ids=asset_ids, new_external_ids=new_external_ids)

    # Then
    assert len(result) == nb_assets
    new_assets_external_ids = [
        asset["externalId"] for asset in kili.assets(project_id=project_id, fields=("externalId",))
    ]
    assert "modified_name" in new_assets_external_ids[0]
    assert "modified_name" in new_assets_external_ids[550]

    # When creating predictions from paginated calls
    json_response = {
        "JOB_0": {
            "annotations": [
                {
                    "boundingPoly": [
                        {
                            "normalizedVertices": [
                                {"x": 0.16, "y": 0.82},
                                {"x": 0.16, "y": 0.32},
                                {"x": 0.82, "y": 0.32},
                                {"x": 0.82, "y": 0.82},
                            ]
                        }
                    ],
                    "categories": [{"name": "OBJECT_A", "confidence": 100}],
                    "mid": "unique-tesla",
                    "type": "polygon",
                },
                {
                    "boundingPoly": [
                        {
                            "normalizedVertices": [
                                {"x": 0.34, "y": 0.73},
                                {"x": 0.34, "y": 0.12},
                                {"x": 0.73, "y": 0.12},
                                {"x": 0.73, "y": 0.73},
                            ]
                        }
                    ],
                    "categories": [{"name": "OBJECT_A", "confidence": 100}],
                    "mid": "second",
                    "type": "polygon",
                },
            ]
        }
    }

    result = kili.create_predictions(
        project_id=project_id,
        external_id_array=new_external_ids,
        model_name="model_demo",
        json_response_array=[json_response] * nb_assets,
    )

    # Then
    assert result == {"id": project_id}
    assert kili.count_labels(project_id=project_id) == nb_assets

    # When deleting assets
    kili.delete_many_from_dataset(asset_ids)

    # Then
    assert kili.count_assets(project_id=project_id) == 0<|MERGE_RESOLUTION|>--- conflicted
+++ resolved
@@ -62,11 +62,7 @@
     kili.delete_project(project_id)
 
 
-<<<<<<< HEAD
-@pytest.mark.skip(reason="broken")
-=======
 @pytest.mark.skip("broken")
->>>>>>> 1b18153d
 def test_paginated_calls_project(kili: Kili, project_id: str):
     # Given assets to import
     url = "https://storage.googleapis.com/label-public-staging/car/car_1.jpg"
