--- conflicted
+++ resolved
@@ -73,11 +73,7 @@
         ("STAGING", "AWS", "e39a035e575dd2f41b9e722caf4e18c5", None, 4),
         ("STAGING", "AWS", "e39a035e575dd2f41b9e722caf4e18c5", ["chickens"], 4),
         ("STAGING", "AWS", "e39a035e575dd2f41b9e722caf4e18c5", [], 0),
-<<<<<<< HEAD
-        # ("STAGING", "Azure", "5512237816bd1dde391368ed93332b75", None, 5),
-=======
         # ("STAGING", "Azure", "5512237816bd1dde391368ed93332b75", None, 5),  # TODO: to re-enable
->>>>>>> 6f5f6e38
         ("STAGING", "Azure", "3e7e98e2ab4af2d614d97acb7b970c2b", None, 5),
         ("STAGING", "Azure", "3e7e98e2ab4af2d614d97acb7b970c2b", ["bears"], 5),
         ("STAGING", "Azure", "3e7e98e2ab4af2d614d97acb7b970c2b", [], 0),
