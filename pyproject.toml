--- conflicted
+++ resolved
@@ -3,11 +3,7 @@
 
 [project]
 name = "kili"
-<<<<<<< HEAD
 version = "2.150.1"
-=======
-version = "2.150.0"
->>>>>>> eaff1333
 description = "Python client for Kili Technology labeling tool"
 readme = "README.md"
 authors = [{ name = "Kili Technology", email = "contact@kili-technology.com" }]
