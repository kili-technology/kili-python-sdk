[build-system]
requires = ["setuptools", "wheel"]

[project]
name = "kili"
<<<<<<< HEAD
version = "2.151.0"
=======
version = "2.150.2"
>>>>>>> f66b2c90
description = "Python client for Kili Technology labeling tool"
readme = "README.md"
authors = [{ name = "Kili Technology", email = "contact@kili-technology.com" }]
license = { file = "LICENSE.txt" }
requires-python = ">=3.8"
classifiers = [
  "Intended Audience :: Science/Research",
  "Intended Audience :: Developers",
  "License :: OSI Approved :: Apache Software License",
  "Programming Language :: Python",
  "Topic :: Software Development",
  "Topic :: Scientific/Engineering",
  "Operating System :: Microsoft :: Windows",
  "Operating System :: POSIX",
  "Operating System :: Unix",
  "Operating System :: MacOS",
  "Programming Language :: Python :: 3",
  "Programming Language :: Python :: 3.8",
  "Programming Language :: Python :: 3.9",
  "Programming Language :: Python :: 3.10",
  "Programming Language :: Python :: 3.11",
  "Programming Language :: Python :: 3.12",
  "Programming Language :: Python :: Implementation :: CPython",
  "Programming Language :: Python :: Implementation :: PyPy",
]
dependencies = [
  "pandas >= 1.0.0, < 3.0.0",
  "click >= 8.0.0, < 9.0.0",
  "requests >= 2.0.0, < 3.0.0",
  "tabulate >= 0.9.0, < 0.10.0",
  "tenacity >= 8.0.0, < 9.0.0",
  "tqdm >= 4.0.0, < 5.0.0",
  "typeguard >= 4, < 5",
  "typing-extensions >= 4.1.0, < 5.0.0",
  "pyparsing >= 3.0.0, < 4.0.0",
  "websocket-client >= 1.0.0, < 2.0.0",
  "pyyaml >= 6.0, < 7.0",
  "Pillow >=9.0.0, <11.0.0",
  "cuid >= 0.4, < 0.5",
  "urllib3 >= 1.26, < 3",
  "ffmpeg-python >= 0.2.0, < 0.3.0",
  "gql[requests,websockets] >= 3.5.0b5, < 4.0.0",
  "filelock >= 3.0.0, < 4.0.0",
  "pip-system-certs >= 4.0.0, < 5.0.0; platform_system=='Windows'",
  "pyrate-limiter >= 2, < 3",
]
urls = { homepage = "https://github.com/kili-technology/kili-python-sdk" }

[project.scripts]
kili = "kili.entrypoints.cli:main"


[project.optional-dependencies]
dev = [
  # release
  "bump2version",
  # tests
  "pytest",
  "pytest-mock",
  "pytest-cov",
  "pytest-xdist[psutil]",
  "pytest-timeout",
  # documentation
  "mkdocs",
  "mkdocs-material",
  "mkdocstrings",
  "mkdocstrings-python-legacy",
  "mkdocs-click",
  "mike",
  "pymdown-extensions",
  # linting
  "pre-commit >= 3.3.0, < 4.0.0",
  "pylint ==3.0.3",
  "pyright ==1.1.347",
  # notebooks tests
  "nbformat",
  "nbconvert",
  "ipykernel",
  # profiling
  "pyinstrument",
  # dead code detection
  "vulture==2.11",
  "dead==1.5.2",
  # other optional dependencies
  "opencv-python >= 4.0.0, < 5.0.0",
  "azure-storage-blob >= 12.0.0, < 13.0.0",
]
image-utils = ["opencv-python >= 4.0.0, < 5.0.0"]
azure = ["azure-storage-blob >= 12.0.0, < 13.0.0"]

[tool.pyright]
exclude = ["**/__pycache__", ".github/scripts/upload_test_stats_datadog.py"]
pythonVersion = "3.8"
typeCheckingMode = "basic"

[tool.ruff]
select = ["ALL"]
src = ["src"]
line-length = 100
target-version = "py38"
extend-include = ["*.ipynb"]
ignore = [
  "ANN101",  # missing type for `self`
  "COM812",  # missing trailing comma
  "E501",    # line too long
  "E731",    # do not assign a lambda expression, use a def
  "EM101",   # use variable instead of string literal in exception
  "EM102",   # avoid using f-string in exception messages
  "FA100",   # Missing `from __future__ import annotations`, but uses `typing`
  "FBT001",  # boolean-type-hint-positional-argument
  "FBT002",  # boolean-type-hint-keyword-argument
  "PLR0913", # Too many arguments to function call
  "TD002",   # Missing author in TODO"
  "TRY003",  # Avoid specifying long messages outside the exception class
]

[tool.ruff.per-file-ignores]
"**test**" = [
  "ANN001",  # missing type annotation for function argument
  "ANN002",  # missing type annotation for args
  "ANN003",  # missing type annotation for kwargs
  "ANN101",  # missing type annotation for self in method
  "ANN201",  # missing return type annotation
  "ARG001",  # unused function argument
  "ARG002",  # unused method argument
  "D100",    # Missing docstring in public module
  "D101",    # Missing docstring in public class
  "D102",    # Missing docstring in public method
  "D103",    # Missing docstring in public function
  "ERA001",  # found commented out code
  "INP001",  # __init__.py missing
  "ISC003",  # Explicitly concatenated string should be implicitly concatenated"
  "N802",    # function name should be lowercase
  "N806",    # variable should be lowercase
  "PERF401", # Use a list comprehension to create a transformed list"
  "PGH003",  # use specific rule codes when ignoring type issues
  "PLR2004", # magic value used in comparison
  "S101",    # use of assert detected
  "SIM115",  # Use context handler for opening files
  "SLF001",  # private member accessed
  "T201",    # print found
]
"*.ipynb" = [
  "E402", # Module level import not at top of file"
]

[tool.ruff.pydocstyle]
convention = "google"

[tool.ruff.format]
line-ending = "lf"

[tool.ruff.isort]
known-first-party = ["src", "tests"]

[tool.pytest]
ini_options = { pythonpath = ["src", "."] }
aliases = ["test = pytest"]<|MERGE_RESOLUTION|>--- conflicted
+++ resolved
@@ -3,11 +3,7 @@
 
 [project]
 name = "kili"
-<<<<<<< HEAD
 version = "2.151.0"
-=======
-version = "2.150.2"
->>>>>>> f66b2c90
 description = "Python client for Kili Technology labeling tool"
 readme = "README.md"
 authors = [{ name = "Kili Technology", email = "contact@kili-technology.com" }]
