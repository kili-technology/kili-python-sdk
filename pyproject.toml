--- conflicted
+++ resolved
@@ -3,11 +3,7 @@
 
 [project]
 name = "kili"
-<<<<<<< HEAD
 version = "2.147.1"
-=======
-version = "2.147.0"
->>>>>>> 1787d98c
 description = "Python client for Kili Technology labeling tool"
 readme = "README.md"
 authors = [{ name = "Kili Technology", email = "contact@kili-technology.com" }]
@@ -80,11 +76,7 @@
   # linting
   "black",
   "pre-commit >= 3.3.0, < 4.0.0",
-<<<<<<< HEAD
-  "pylint == 2.17.7",
-=======
   "pylint ==3.0.0",
->>>>>>> 1787d98c
   "pyright == 1.1.329",
   # notebooks tests
   "nbformat",
