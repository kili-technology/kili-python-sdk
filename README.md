--- conflicted
+++ resolved
@@ -10,6 +10,8 @@
 ## Get started
 
 ### Authenticate
+
+In python:
 
 ```python
 from graphqlclient import GraphQLClient
@@ -45,11 +47,7 @@
 |  Turn an asset into a honeypot          |  `create_honeypot(client, asset_id, json_response)`                                             |
 |  Push a prediction to be labeled        |  `create_prediction(client, asset_id, json_response)`                                           |
 
-<<<<<<< HEAD
 ### Data queries
-=======
-## Data queries
->>>>>>> b02f5f4f
 
 | Action                         | Function signature                                            |
 | ------------------------------ | ------------------------------------------------------------- |
