--- conflicted
+++ resolved
@@ -8,10 +8,7 @@
 - a plugin module (a folder) containing multiple `python` files and a non mandatory `requirements.txt` file listing all the dependencies you need for you plugin.
 
 In the case of the module type plugin, at the root of the folder a file named `main.py` is strictly necessary, as it serves as the entrypoint of the plugin. In this `main.py` file, you can import what you need from other `python` files in the folder. The structure of the folder can be the following (the only constraint being the presence of the `main.py` file):
-<<<<<<< HEAD
-=======
 
->>>>>>> 61107ad3
 ```
 plugin_folder
 |__ main.py
@@ -66,12 +63,7 @@
 ```
 
 !!! note
-<<<<<<< HEAD
-
-    The plugins run has some limitations, it can use a maximum of 512 MB of ram and will timeout after 60 sec of run
-=======
     The plugins run has some limitations, it can use a maximum of 512 MB of ram and will timeout after 60 sec of run.
->>>>>>> 61107ad3
 
 ## Model for Plugins
 
