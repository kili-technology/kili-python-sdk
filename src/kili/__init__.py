"""Kili Python SDK."""

<<<<<<< HEAD
__version__ = "2.153.0"
=======
__version__ = "2.153.1"
>>>>>>> eedef9fe
<|MERGE_RESOLUTION|>--- conflicted
+++ resolved
@@ -1,7 +1,3 @@
 """Kili Python SDK."""
 
-<<<<<<< HEAD
-__version__ = "2.153.0"
-=======
-__version__ = "2.153.1"
->>>>>>> eedef9fe
+__version__ = "2.153.1"