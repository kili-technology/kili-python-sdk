--- conflicted
+++ resolved
@@ -1,7 +1,3 @@
 """Kili Python SDK."""
 
-<<<<<<< HEAD
-__version__ = "2.153.5"
-=======
-__version__ = "2.155.0"
->>>>>>> 52c0d570
+__version__ = "2.155.0"