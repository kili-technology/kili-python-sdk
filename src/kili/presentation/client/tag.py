"""Client presentation methods for tags."""

from typing import Dict, List, Literal, Optional

from typeguard import typechecked

from kili.domain.types import ListOrTuple
from kili.use_cases.tag import TagUseCases
from kili.utils.logcontext import for_all_methods, log_call

from .base import BaseClientMethods


@for_all_methods(log_call, exclude=["__init__"])
class TagClientMethods(BaseClientMethods):
    """Methods attached to the Kili client, to run actions on tags."""

    @typechecked
    def tags(
        self,
        project_id: Optional[str] = None,
        fields: ListOrTuple[str] = ("id", "organizationId", "label", "checkedForProjects"),
    ) -> List[Dict]:
        """Get tags.

        Args:
            project_id: Id of the project to which the tags belong.
                If not provided, tags of the organization are retrieved.
            fields: Fields of tags to be retrieved.
                See the [documentation](https://docs.kili-technology.com/reference/graphql-api#tag)
                for all possible fields.

        Returns:
            A list of tags as dictionaries.
        """
        tag_use_cases = TagUseCases(self.kili_api_gateway)
        return (
            tag_use_cases.get_tags_of_organization(fields=fields)
            if project_id is None
            else (tag_use_cases.get_tags_of_project(project_id=project_id, fields=fields))
        )

    @typechecked
    def tag_project(
        self,
        project_id: str,
<<<<<<< HEAD
        tags: Optional[Sequence[str]] = None,
        tag_ids: Optional[Sequence[str]] = None,
        disable_tqdm: Optional[bool] = None,
=======
        tags: Optional[ListOrTuple[str]] = None,
        tag_ids: Optional[ListOrTuple[str]] = None,
        disable_tqdm: bool = False,
>>>>>>> 0eedc8b1
    ) -> List[Dict[Literal["id"], str]]:
        """Link tags to a project.

        Args:
            project_id: Id of the project.
            tags: Sequence of tag labels to associate to the project.
            tag_ids: Sequence of tag ids to associate to the project.
                Only used if `tags` is not provided.
            disable_tqdm: Whether to disable the progress bar.

        Returns:
            A list of dictionaries with the tag ids.
        """
        tag_use_cases = TagUseCases(self.kili_api_gateway)

        if tag_ids is None:
            if tags is None:
                raise ValueError("Either `tags` or `tag_ids` must be provided.")
            tag_ids = tag_use_cases.get_tag_ids_from_labels(
                labels=tags  # pyright: ignore[reportGeneralTypeIssues]
            )

        return [
            {"id": str(tag_id)}
            for tag_id in tag_use_cases.tag_project(
                project_id=project_id,
                tag_ids=tag_ids,  # pyright: ignore[reportGeneralTypeIssues]
                disable_tqdm=disable_tqdm,
            )
        ]

    @typechecked
    # pylint: disable=too-many-arguments
    def untag_project(
        self,
        project_id: str,
        tags: Optional[ListOrTuple[str]] = None,
        tag_ids: Optional[ListOrTuple[str]] = None,
        all: Optional[bool] = None,  # pylint: disable=redefined-builtin
        disable_tqdm: bool = False,
    ) -> List[Dict[Literal["id"], str]]:
        """Remove tags from a project.

        Args:
            project_id: Id of the project.
            tags: Sequence of tag labels to remove from the project.
            tag_ids: Sequence of tag ids to remove from the project.
            all: Whether to remove all tags from the project.
            disable_tqdm: Whether to disable the progress bar.

        Returns:
            A list of dictionaries with the tag ids.

        Raises:
            ValueError: Either `tags` or `tag_ids` or `all` must be provided.
        """
        tag_use_cases = TagUseCases(self.kili_api_gateway)

        if tag_ids is None:
            if tags is not None:
                tag_ids = tag_use_cases.get_tag_ids_from_labels(
                    labels=tags  # pyright: ignore[reportGeneralTypeIssues]
                )
            elif all is not None:
                tag_ids = [
                    tag["id"]
                    for tag in tag_use_cases.get_tags_of_project(
                        project_id=project_id, fields=("id",)
                    )
                ]
            else:
                raise ValueError("Either `tags` or `tag_ids` or `all` must be provided.")

        return [
            {"id": str(tag_id)}
            for tag_id in tag_use_cases.untag_project(
                project_id=project_id,
                tag_ids=tag_ids,  # pyright: ignore[reportGeneralTypeIssues]
                disable_tqdm=disable_tqdm,
            )
        ]

    def update_tag(self, tag_name: str, new_tag_name: str) -> Dict[Literal["id"], str]:
        """Update a tag.

        This operation is organization-wide.
        The tag will be updated for all projects of the organization.

        Args:
            tag_name: Name of the tag to update.
            new_tag_name: New name of the tag.

        Returns:
            The id of the updated tag.
        """
        tag_use_cases = TagUseCases(self.kili_api_gateway)
        tag_id = tag_use_cases.get_tag_ids_from_labels(labels=(tag_name,))[0]
        return {
            "id": str(
                tag_use_cases.update_tag(tag_id=tag_id, new_tag_name=new_tag_name).updated_tag_id
            )
        }<|MERGE_RESOLUTION|>--- conflicted
+++ resolved
@@ -44,15 +44,9 @@
     def tag_project(
         self,
         project_id: str,
-<<<<<<< HEAD
-        tags: Optional[Sequence[str]] = None,
-        tag_ids: Optional[Sequence[str]] = None,
-        disable_tqdm: Optional[bool] = None,
-=======
         tags: Optional[ListOrTuple[str]] = None,
         tag_ids: Optional[ListOrTuple[str]] = None,
-        disable_tqdm: bool = False,
->>>>>>> 0eedc8b1
+        disable_tqdm: Optional[bool] = None,
     ) -> List[Dict[Literal["id"], str]]:
         """Link tags to a project.
 
