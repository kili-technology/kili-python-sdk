--- conflicted
+++ resolved
@@ -5,15 +5,11 @@
 
 from typeguard import typechecked
 
-<<<<<<< HEAD
-from kili.services.helpers import assert_all_arrays_have_same_size
-=======
 from kili.adapters.http_client import HttpClient
 from kili.adapters.kili_api_gateway import KiliAPIGateway
 from kili.presentation.client.helpers.common_validators import (
     assert_all_arrays_have_same_size,
 )
->>>>>>> b9ee601f
 from kili.use_cases.issue import IssueUseCases
 from kili.use_cases.issue.types import IssueToCreateUseCaseInput
 from kili.utils.logcontext import for_all_methods, log_call
@@ -25,12 +21,9 @@
 class IssueClientMethods(BaseClientMethods):
     """Methods attached to the Kili client, to run actions on issues."""
 
-<<<<<<< HEAD
-=======
     kili_api_gateway: KiliAPIGateway
     http_client: HttpClient
 
->>>>>>> b9ee601f
     @typechecked
     def create_issues(
         self,
