"""Client presentation methods for labels."""

# pylint: disable=too-many-lines
import warnings
from itertools import repeat
from typing import (
    TYPE_CHECKING,
    Dict,
    Generator,
    Iterable,
    List,
    Literal,
    Optional,
    Union,
    cast,
    overload,
)

from typeguard import typechecked

from kili.adapters.kili_api_gateway.helpers.queries import QueryOptions
<<<<<<< HEAD
from kili.core.helpers import (
    deprecate,
    is_empty_list_with_warning,
    validate_category_search_query,
)
=======
from kili.core.helpers import is_empty_list_with_warning, validate_category_search_query
>>>>>>> a0d12998
from kili.domain.asset import AssetExternalId, AssetFilters, AssetId, AssetStatus
from kili.domain.asset.helpers import check_asset_identifier_arguments
from kili.domain.label import LabelFilters, LabelId, LabelType
from kili.domain.project import ProjectFilters, ProjectId
from kili.domain.types import ListOrTuple
from kili.domain.user import UserFilter, UserId
from kili.presentation.client.helpers.common_validators import (
    assert_all_arrays_have_same_size,
    disable_tqdm_if_as_generator,
)
from kili.services.export import export_labels
from kili.services.export.exceptions import NoCompatibleJobError
from kili.services.export.types import CocoAnnotationModifier, LabelFormat, SplitOption
from kili.use_cases.asset.utils import AssetUseCasesUtils
from kili.use_cases.label import LabelUseCases
from kili.use_cases.label.types import LabelToCreateUseCaseInput
from kili.utils.labels.parsing import ParsedLabel
from kili.utils.logcontext import for_all_methods, log_call

from .base import BaseClientMethods

if TYPE_CHECKING:
    import pandas as pd


@for_all_methods(log_call, exclude=["__init__"])
class LabelClientMethods(BaseClientMethods):
    """Methods attached to the Kili client, to run actions on labels."""

    @typechecked
    def count_labels(
        self,
        project_id: str,
        asset_id: Optional[str] = None,
        asset_status_in: Optional[List[AssetStatus]] = None,
        asset_external_id_in: Optional[List[str]] = None,
        asset_external_id_strictly_in: Optional[List[str]] = None,
        author_in: Optional[List[str]] = None,
        created_at: Optional[str] = None,
        created_at_gte: Optional[str] = None,
        created_at_lte: Optional[str] = None,
        honeypot_mark_gte: Optional[float] = None,
        honeypot_mark_lte: Optional[float] = None,
        label_id: Optional[str] = None,
        type_in: Optional[List[LabelType]] = None,
        user_id: Optional[str] = None,
        category_search: Optional[str] = None,
        id_contains: Optional[List[str]] = None,
    ) -> int:
        # pylint: disable=line-too-long
        """Get the number of labels for the given parameters.

        Args:
            project_id: Identifier of the project.
            asset_id: Identifier of the asset.
            asset_status_in: Returned labels should have a status that belongs to that list, if given.
                Possible choices : `TODO`, `ONGOING`, `LABELED` or `REVIEWED`
            asset_external_id_in: Returned labels should have an external id that belongs to that list, if given.
            asset_external_id_strictly_in: Returned labels should have an external id that exactly matches one of the ids in that list, if given.
            author_in: Returned labels should have been made by authors in that list, if given.
                An author can be designated by the first name, the last name, or the first name + last name.
            created_at: Returned labels should have a label whose creation date is equal to this date.
            created_at_gte: Returned labels should have a label whose creation date is greater than this date.
            created_at_lte: Returned labels should have a label whose creation date is lower than this date.
            honeypot_mark_gte: Returned labels should have a label whose honeypot is greater than this number.
            honeypot_mark_lte: Returned labels should have a label whose honeypot is lower than this number.
            label_id: Identifier of the label.
            type_in: Returned labels should have a label whose type belongs to that list, if given.
            user_id: Identifier of the user.
            category_search: Query to filter labels based on the content of their jsonResponse
            id_contains: Filters out labels not belonging to that list. If empty, no filtering is applied.

        !!! info "Dates format"
            Date strings should have format: "YYYY-MM-DD"

        Returns:
            The number of labels with the parameters provided
        """
        if category_search:
            validate_category_search_query(category_search)

        filters = LabelFilters(
            project=ProjectFilters(id=ProjectId(project_id)),
            asset=AssetFilters(
                project_id=ProjectId(project_id),
                asset_id=AssetId(asset_id) if asset_id else None,
                status_in=asset_status_in,
                external_id_in=(
                    cast(ListOrTuple[AssetExternalId], asset_external_id_in)
                    if asset_external_id_in
                    else None
                ),
                external_id_strictly_in=(
                    cast(ListOrTuple[AssetExternalId], asset_external_id_strictly_in)
                    if asset_external_id_strictly_in
                    else None
                ),
            ),
            author_in=author_in,
            created_at=created_at,
            created_at_gte=created_at_gte,
            created_at_lte=created_at_lte,
            honeypot_mark_gte=honeypot_mark_gte,
            honeypot_mark_lte=honeypot_mark_lte,
            id_in=cast(List[LabelId], id_contains) if id_contains else None,
            id=LabelId(label_id) if label_id else None,
            type_in=type_in,
            user=UserFilter(id=UserId(user_id)) if user_id else None,
            search=category_search,
            consensus_mark_gte=None,
            consensus_mark_lte=None,
            labeler_in=None,
            reviewer_in=None,
        )

        return LabelUseCases(self.kili_api_gateway).count_labels(filters=filters)

    @overload
    def labels(
        self,
        project_id: str,
        asset_id: Optional[str] = None,
        asset_status_in: Optional[ListOrTuple[AssetStatus]] = None,
        asset_external_id_in: Optional[List[str]] = None,
        asset_external_id_strictly_in: Optional[List[str]] = None,
        author_in: Optional[List[str]] = None,
        created_at: Optional[str] = None,
        created_at_gte: Optional[str] = None,
        created_at_lte: Optional[str] = None,
        fields: ListOrTuple[str] = (
            "author.email",
            "author.id",
            "id",
            "jsonResponse",
            "labelType",
            "secondsToLabel",
            "isLatestLabelForUser",
            "assetId",
        ),
        first: Optional[int] = None,
        honeypot_mark_gte: Optional[float] = None,
        honeypot_mark_lte: Optional[float] = None,
        id_contains: Optional[List[str]] = None,
        label_id: Optional[str] = None,
        skip: int = 0,
        type_in: Optional[List[LabelType]] = None,
        user_id: Optional[str] = None,
        disable_tqdm: Optional[bool] = None,
        category_search: Optional[str] = None,
        output_format: Literal["dict"] = "dict",
        *,
        as_generator: Literal[True],
    ) -> Generator[Dict, None, None]: ...

    @overload
    def labels(
        self,
        project_id: str,
        asset_id: Optional[str] = None,
        asset_status_in: Optional[ListOrTuple[AssetStatus]] = None,
        asset_external_id_in: Optional[List[str]] = None,
        asset_external_id_strictly_in: Optional[List[str]] = None,
        author_in: Optional[List[str]] = None,
        created_at: Optional[str] = None,
        created_at_gte: Optional[str] = None,
        created_at_lte: Optional[str] = None,
        fields: ListOrTuple[str] = (
            "author.email",
            "author.id",
            "id",
            "jsonResponse",
            "labelType",
            "secondsToLabel",
            "isLatestLabelForUser",
            "assetId",
        ),
        first: Optional[int] = None,
        honeypot_mark_gte: Optional[float] = None,
        honeypot_mark_lte: Optional[float] = None,
        id_contains: Optional[List[str]] = None,
        label_id: Optional[str] = None,
        skip: int = 0,
        type_in: Optional[List[LabelType]] = None,
        user_id: Optional[str] = None,
        disable_tqdm: Optional[bool] = None,
        category_search: Optional[str] = None,
        output_format: Literal["dict"] = "dict",
        *,
        as_generator: Literal[False] = False,
    ) -> List[Dict]: ...

    @overload
    def labels(
        self,
        project_id: str,
        asset_id: Optional[str] = None,
        asset_status_in: Optional[ListOrTuple[AssetStatus]] = None,
        asset_external_id_in: Optional[List[str]] = None,
        asset_external_id_strictly_in: Optional[List[str]] = None,
        author_in: Optional[List[str]] = None,
        created_at: Optional[str] = None,
        created_at_gte: Optional[str] = None,
        created_at_lte: Optional[str] = None,
        fields: ListOrTuple[str] = (
            "author.email",
            "author.id",
            "id",
            "jsonResponse",
            "labelType",
            "secondsToLabel",
            "isLatestLabelForUser",
            "assetId",
        ),
        first: Optional[int] = None,
        honeypot_mark_gte: Optional[float] = None,
        honeypot_mark_lte: Optional[float] = None,
        id_contains: Optional[List[str]] = None,
        label_id: Optional[str] = None,
        skip: int = 0,
        type_in: Optional[List[LabelType]] = None,
        user_id: Optional[str] = None,
        disable_tqdm: Optional[bool] = None,
        category_search: Optional[str] = None,
        output_format: Literal["parsed_label"] = "parsed_label",
        *,
        as_generator: Literal[False] = False,
    ) -> List[ParsedLabel]: ...

    @overload
    def labels(
        self,
        project_id: str,
        asset_id: Optional[str] = None,
        asset_status_in: Optional[ListOrTuple[AssetStatus]] = None,
        asset_external_id_in: Optional[List[str]] = None,
        asset_external_id_strictly_in: Optional[List[str]] = None,
        author_in: Optional[List[str]] = None,
        created_at: Optional[str] = None,
        created_at_gte: Optional[str] = None,
        created_at_lte: Optional[str] = None,
        fields: ListOrTuple[str] = (
            "author.email",
            "author.id",
            "id",
            "jsonResponse",
            "labelType",
            "secondsToLabel",
            "isLatestLabelForUser",
            "assetId",
        ),
        first: Optional[int] = None,
        honeypot_mark_gte: Optional[float] = None,
        honeypot_mark_lte: Optional[float] = None,
        id_contains: Optional[List[str]] = None,
        label_id: Optional[str] = None,
        skip: int = 0,
        type_in: Optional[List[LabelType]] = None,
        user_id: Optional[str] = None,
        disable_tqdm: Optional[bool] = None,
        category_search: Optional[str] = None,
        output_format: Literal["parsed_label"] = "parsed_label",
        *,
        as_generator: Literal[True] = True,
    ) -> Generator[ParsedLabel, None, None]: ...

    @typechecked
    def labels(
        self,
        project_id: str,
        asset_id: Optional[str] = None,
        asset_status_in: Optional[ListOrTuple[AssetStatus]] = None,
        asset_external_id_in: Optional[List[str]] = None,
        asset_external_id_strictly_in: Optional[List[str]] = None,
        author_in: Optional[List[str]] = None,
        created_at: Optional[str] = None,
        created_at_gte: Optional[str] = None,
        created_at_lte: Optional[str] = None,
        fields: ListOrTuple[str] = (
            "author.email",
            "author.id",
            "id",
            "jsonResponse",
            "labelType",
            "secondsToLabel",
            "isLatestLabelForUser",
            "assetId",
        ),
        first: Optional[int] = None,
        honeypot_mark_gte: Optional[float] = None,
        honeypot_mark_lte: Optional[float] = None,
        id_contains: Optional[List[str]] = None,
        label_id: Optional[str] = None,
        skip: int = 0,
        type_in: Optional[List[LabelType]] = None,
        user_id: Optional[str] = None,
        disable_tqdm: Optional[bool] = None,
        category_search: Optional[str] = None,
        output_format: Literal["dict", "parsed_label"] = "dict",
        *,
        as_generator: bool = False,
    ) -> Iterable[Union[Dict, ParsedLabel]]:
        # pylint: disable=line-too-long
        """Get a label list or a label generator from a project based on a set of criteria.

        Args:
            project_id: Identifier of the project.
            asset_id: Identifier of the asset.
            asset_status_in: Returned labels should have a status that belongs to that list, if given.
                Possible choices : `TODO`, `ONGOING`, `LABELED`, `TO REVIEW` or `REVIEWED`.
            asset_external_id_in: Returned labels should have an external id that belongs to that list, if given.
            asset_external_id_strictly_in: Returned labels should have an external id that exactly matches one of the ids in that list, if given.
            author_in: Returned labels should have been made by authors in that list, if given.
                An author can be designated by the first name, the last name, or the first name + last name.
            created_at: Returned labels should have their creation date equal to this date.
            created_at_gte: Returned labels should have their creation date greater or equal to this date.
            created_at_lte: Returned labels should have their creation date lower or equal to this date.
            fields: All the fields to request among the possible fields for the labels.
                See [the documentation](https://docs.kili-technology.com/reference/graphql-api#label) for all possible fields.
            first: Maximum number of labels to return.
            honeypot_mark_gte: Returned labels should have a label whose honeypot is greater than this number.
            honeypot_mark_lte: Returned labels should have a label whose honeypot is lower than this number.
            id_contains: Filters out labels not belonging to that list. If empty, no filtering is applied.
            label_id: Identifier of the label.
            skip: Number of labels to skip (they are ordered by their date of creation, first to last).
            type_in: Returned labels should have a label whose type belongs to that list, if given.
            user_id: Identifier of the user.
            disable_tqdm: If `True`, the progress bar will be disabled.
            as_generator: If `True`, a generator on the labels is returned.
            category_search: Query to filter labels based on the content of their jsonResponse.
            output_format: If `dict`, the output is an iterable of Python dictionaries.
                If `parsed_label`, the output is an iterable of parsed labels objects. More information on parsed labels in the [documentation](https://python-sdk-docs.kili-technology.com/latest/sdk/tutorials/label_parsing/).

        !!! info "Dates format"
            Date strings should have format: "YYYY-MM-DD"

        Returns:
            An iterable of labels.

        Examples:
            >>> kili.labels(project_id=project_id, fields=['jsonResponse', 'labelOf.externalId']) # returns a list of all labels of a project and their assets external ID
            >>> kili.labels(project_id=project_id, fields=['jsonResponse'], as_generator=True) # returns a generator of all labels of a project

        !!! example "How to filter based on label categories"
            The search query is composed of logical expressions following this format:

                [job_name].[category_name].count [comparaison_operator] [value]
            where:

            - `[job_name]` is the name of the job in the interface
            - `[category_name]` is the name of the category in the interface for this job
            - `[comparaison_operator]` can be one of: [`==`, `>=`, `<=`, `<`, `>`]
            - `[value]` is an integer that represents the count of such objects of the given category in the label

            These operations can be separated by OR and AND operators

        Example:
                category_search = `JOB_CLASSIF.CATEGORY_A.count > 0`
                category_search = `JOB_CLASSIF.CATEGORY_A.count > 0 OR JOB_NER.CATEGORY_B.count > 0`
                category_search = `(JOB_CLASSIF.CATEGORY_A.count > 0 OR JOB_NER.CATEGORY_B.count > 0) AND JOB_BBOX.CATEGORY_C.count > 10`
        """
        if category_search:
            validate_category_search_query(category_search)

        disable_tqdm = disable_tqdm_if_as_generator(as_generator, disable_tqdm)
        options = QueryOptions(disable_tqdm, first, skip)

        filters = LabelFilters(
            project=ProjectFilters(id=ProjectId(project_id)),
            asset=AssetFilters(
                project_id=ProjectId(project_id),
                asset_id=AssetId(asset_id) if asset_id else None,
                status_in=asset_status_in,
                external_id_in=(
                    cast(ListOrTuple[AssetExternalId], asset_external_id_in)
                    if asset_external_id_in
                    else None
                ),
                external_id_strictly_in=(
                    cast(ListOrTuple[AssetExternalId], asset_external_id_strictly_in)
                    if asset_external_id_strictly_in
                    else None
                ),
            ),
            author_in=author_in,
            created_at=created_at,
            created_at_gte=created_at_gte,
            created_at_lte=created_at_lte,
            honeypot_mark_gte=honeypot_mark_gte,
            honeypot_mark_lte=honeypot_mark_lte,
            id_in=cast(List[LabelId], id_contains) if id_contains else None,
            id=LabelId(label_id) if label_id else None,
            type_in=type_in,
            user=UserFilter(id=UserId(user_id)) if user_id else None,
            search=category_search,
            consensus_mark_gte=None,
            consensus_mark_lte=None,
            labeler_in=None,
            reviewer_in=None,
        )

        labels_gen = LabelUseCases(self.kili_api_gateway).list_labels(
            filters=filters,
            options=options,
            fields=fields,
            output_format=output_format,
            project_id=ProjectId(project_id),
        )

        if as_generator:
            return labels_gen
        return list(labels_gen)

    @overload
    def predictions(
        self,
        project_id: str,
        asset_id: Optional[str] = None,
        asset_status_in: Optional[ListOrTuple[AssetStatus]] = None,
        asset_external_id_in: Optional[List[str]] = None,
        author_in: Optional[List[str]] = None,
        created_at: Optional[str] = None,
        created_at_gte: Optional[str] = None,
        created_at_lte: Optional[str] = None,
        fields: ListOrTuple[str] = (
            "author.email",
            "author.id",
            "id",
            "jsonResponse",
            "labelType",
            "modelName",
        ),
        first: Optional[int] = None,
        honeypot_mark_gte: Optional[float] = None,
        honeypot_mark_lte: Optional[float] = None,
        id_contains: Optional[List[str]] = None,
        label_id: Optional[str] = None,
        skip: int = 0,
        user_id: Optional[str] = None,
        disable_tqdm: Optional[bool] = None,
        category_search: Optional[str] = None,
        *,
        as_generator: Literal[True],
    ) -> Generator[Dict, None, None]: ...

    @overload
    def predictions(
        self,
        project_id: str,
        asset_id: Optional[str] = None,
        asset_status_in: Optional[ListOrTuple[AssetStatus]] = None,
        asset_external_id_in: Optional[List[str]] = None,
        author_in: Optional[List[str]] = None,
        created_at: Optional[str] = None,
        created_at_gte: Optional[str] = None,
        created_at_lte: Optional[str] = None,
        fields: ListOrTuple[str] = (
            "author.email",
            "author.id",
            "id",
            "jsonResponse",
            "labelType",
            "modelName",
        ),
        first: Optional[int] = None,
        honeypot_mark_gte: Optional[float] = None,
        honeypot_mark_lte: Optional[float] = None,
        id_contains: Optional[List[str]] = None,
        label_id: Optional[str] = None,
        skip: int = 0,
        user_id: Optional[str] = None,
        disable_tqdm: Optional[bool] = None,
        category_search: Optional[str] = None,
        *,
        as_generator: Literal[False] = False,
    ) -> List[Dict]: ...

    @typechecked
    def predictions(
        self,
        project_id: str,
        asset_id: Optional[str] = None,
        asset_status_in: Optional[ListOrTuple[AssetStatus]] = None,
        asset_external_id_in: Optional[List[str]] = None,
        author_in: Optional[List[str]] = None,
        created_at: Optional[str] = None,
        created_at_gte: Optional[str] = None,
        created_at_lte: Optional[str] = None,
        fields: ListOrTuple[str] = (
            "author.email",
            "author.id",
            "id",
            "jsonResponse",
            "labelType",
            "modelName",
        ),
        first: Optional[int] = None,
        honeypot_mark_gte: Optional[float] = None,
        honeypot_mark_lte: Optional[float] = None,
        id_contains: Optional[List[str]] = None,
        label_id: Optional[str] = None,
        skip: int = 0,
        user_id: Optional[str] = None,
        disable_tqdm: Optional[bool] = None,
        category_search: Optional[str] = None,
        *,
        as_generator: bool = False,
    ) -> Iterable[Dict]:
        # pylint: disable=line-too-long
        """Get prediction labels from a project based on a set of criteria.

        This method is equivalent to the `kili.labels()` method, but it only returns label of type "PREDICTION".

        Args:
            project_id: Identifier of the project.
            asset_id: Identifier of the asset.
            asset_status_in: Returned labels should have a status that belongs to that list, if given.
                Possible choices : `TODO`, `ONGOING`, `LABELED`, `TO REVIEW` or `REVIEWED`
            asset_external_id_in: Returned labels should have an external id that belongs to that list, if given.
            author_in: Returned labels should have been made by authors in that list, if given.
                An author can be designated by the first name, the last name, or the first name + last name.
            created_at: Returned labels should have a label whose creation date is equal to this date.
            created_at_gte: Returned labels should have a label whose creation date is greater than this date.
            created_at_lte: Returned labels should have a label whose creation date is lower than this date.
            fields: All the fields to request among the possible fields for the labels.
                See [the documentation](https://docs.kili-technology.com/reference/graphql-api#label) for all possible fields.
            first: Maximum number of labels to return.
            honeypot_mark_gte: Returned labels should have a label whose honeypot is greater than this number.
            honeypot_mark_lte: Returned labels should have a label whose honeypot is lower than this number.
            id_contains: Filters out labels not belonging to that list. If empty, no filtering is applied.
            label_id: Identifier of the label.
            skip: Number of labels to skip (they are ordered by their date of creation, first to last).
            user_id: Identifier of the user.
            disable_tqdm: If `True`, the progress bar will be disabled
            as_generator: If `True`, a generator on the labels is returned.
            category_search: Query to filter labels based on the content of their jsonResponse

        Returns:
            An iterable of labels.

        Examples:
            >>> kili.predictions(project_id=project_id) # returns a list of prediction labels of a project
        """
        return self.labels(
            project_id=project_id,
            asset_id=asset_id,
            asset_status_in=asset_status_in,
            asset_external_id_in=asset_external_id_in,
            author_in=author_in,
            created_at=created_at,
            created_at_gte=created_at_gte,
            created_at_lte=created_at_lte,
            fields=fields,
            first=first,
            honeypot_mark_gte=honeypot_mark_gte,
            honeypot_mark_lte=honeypot_mark_lte,
            id_contains=id_contains,
            label_id=label_id,
            skip=skip,
            type_in=["PREDICTION"],
            user_id=user_id,
            disable_tqdm=disable_tqdm,
            category_search=category_search,
            as_generator=as_generator,  # pyright: ignore[reportGeneralTypeIssues]
        )

    @overload
    def inferences(
        self,
        project_id: str,
        asset_id: Optional[str] = None,
        asset_status_in: Optional[ListOrTuple[AssetStatus]] = None,
        asset_external_id_in: Optional[List[str]] = None,
        author_in: Optional[List[str]] = None,
        created_at: Optional[str] = None,
        created_at_gte: Optional[str] = None,
        created_at_lte: Optional[str] = None,
        fields: ListOrTuple[str] = (
            "author.email",
            "author.id",
            "id",
            "jsonResponse",
            "labelType",
            "modelName",
        ),
        first: Optional[int] = None,
        honeypot_mark_gte: Optional[float] = None,
        honeypot_mark_lte: Optional[float] = None,
        id_contains: Optional[List[str]] = None,
        label_id: Optional[str] = None,
        skip: int = 0,
        user_id: Optional[str] = None,
        disable_tqdm: Optional[bool] = None,
        category_search: Optional[str] = None,
        *,
        as_generator: Literal[True],
    ) -> Generator[Dict, None, None]: ...

    @overload
    def inferences(
        self,
        project_id: str,
        asset_id: Optional[str] = None,
        asset_status_in: Optional[ListOrTuple[AssetStatus]] = None,
        asset_external_id_in: Optional[List[str]] = None,
        author_in: Optional[List[str]] = None,
        created_at: Optional[str] = None,
        created_at_gte: Optional[str] = None,
        created_at_lte: Optional[str] = None,
        fields: ListOrTuple[str] = (
            "author.email",
            "author.id",
            "id",
            "jsonResponse",
            "labelType",
            "modelName",
        ),
        first: Optional[int] = None,
        honeypot_mark_gte: Optional[float] = None,
        honeypot_mark_lte: Optional[float] = None,
        id_contains: Optional[List[str]] = None,
        label_id: Optional[str] = None,
        skip: int = 0,
        user_id: Optional[str] = None,
        disable_tqdm: Optional[bool] = None,
        category_search: Optional[str] = None,
        *,
        as_generator: Literal[False] = False,
    ) -> List[Dict]: ...

    @typechecked
    def inferences(
        self,
        project_id: str,
        asset_id: Optional[str] = None,
        asset_status_in: Optional[ListOrTuple[AssetStatus]] = None,
        asset_external_id_in: Optional[List[str]] = None,
        author_in: Optional[List[str]] = None,
        created_at: Optional[str] = None,
        created_at_gte: Optional[str] = None,
        created_at_lte: Optional[str] = None,
        fields: ListOrTuple[str] = (
            "author.email",
            "author.id",
            "id",
            "jsonResponse",
            "labelType",
            "modelName",
        ),
        first: Optional[int] = None,
        honeypot_mark_gte: Optional[float] = None,
        honeypot_mark_lte: Optional[float] = None,
        id_contains: Optional[List[str]] = None,
        label_id: Optional[str] = None,
        skip: int = 0,
        user_id: Optional[str] = None,
        disable_tqdm: Optional[bool] = None,
        category_search: Optional[str] = None,
        *,
        as_generator: bool = False,
    ) -> Iterable[Dict]:
        # pylint: disable=line-too-long
        """Get inference labels from a project based on a set of criteria.

        This method is equivalent to the `kili.labels()` method, but it only returns label of type "INFERENCE".

        Args:
            project_id: Identifier of the project.
            asset_id: Identifier of the asset.
            asset_status_in: Returned labels should have a status that belongs to that list, if given.
                Possible choices : `TODO`, `ONGOING`, `LABELED`, `TO REVIEW` or `REVIEWED`
            asset_external_id_in: Returned labels should have an external id that belongs to that list, if given.
            author_in: Returned labels should have been made by authors in that list, if given.
                An author can be designated by the first name, the last name, or the first name + last name.
            created_at: Returned labels should have a label whose creation date is equal to this date.
            created_at_gte: Returned labels should have a label whose creation date is greater than this date.
            created_at_lte: Returned labels should have a label whose creation date is lower than this date.
            fields: All the fields to request among the possible fields for the labels.
                See [the documentation](https://docs.kili-technology.com/reference/graphql-api#label) for all possible fields.
            first: Maximum number of labels to return.
            honeypot_mark_gte: Returned labels should have a label whose honeypot is greater than this number.
            honeypot_mark_lte: Returned labels should have a label whose honeypot is lower than this number.
            id_contains: Filters out labels not belonging to that list. If empty, no filtering is applied.
            label_id: Identifier of the label.
            skip: Number of labels to skip (they are ordered by their date of creation, first to last).
            user_id: Identifier of the user.
            disable_tqdm: If `True`, the progress bar will be disabled
            as_generator: If `True`, a generator on the labels is returned.
            category_search: Query to filter labels based on the content of their jsonResponse

        Returns:
            An iterable of inference labels.

        Examples:
            >>> kili.inferences(project_id=project_id) # returns a list of inference labels of a project
        """
        return self.labels(
            project_id=project_id,
            asset_id=asset_id,
            asset_status_in=asset_status_in,
            asset_external_id_in=asset_external_id_in,
            author_in=author_in,
            created_at=created_at,
            created_at_gte=created_at_gte,
            created_at_lte=created_at_lte,
            fields=fields,
            first=first,
            honeypot_mark_gte=honeypot_mark_gte,
            honeypot_mark_lte=honeypot_mark_lte,
            id_contains=id_contains,
            label_id=label_id,
            skip=skip,
            type_in=["INFERENCE"],
            user_id=user_id,
            disable_tqdm=disable_tqdm,
            category_search=category_search,
            as_generator=as_generator,  # pyright: ignore[reportGeneralTypeIssues]
        )

    @typechecked
    def update_properties_in_label(
        self,
        label_id: str,
        seconds_to_label: Optional[int] = None,
        model_name: Optional[str] = None,
        json_response: Optional[dict] = None,
    ) -> Dict[Literal["id"], str]:
        """Update properties of a label.

        Args:
            label_id: Identifier of the label
            seconds_to_label: Time to create the label
            model_name: Name of the model
            json_response: The label is given here

        Returns:
            A dictionary with the label `id`.

        Examples:
            >>> kili.update_properties_in_label(label_id=label_id, json_response={...})
        """
        return LabelUseCases(self.kili_api_gateway).update_properties_in_label(
            label_id=LabelId(label_id),
            seconds_to_label=seconds_to_label,
            model_name=model_name,
            json_response=json_response,
            fields=("id",),
        )

    @typechecked
    def delete_labels(
        self,
        ids: ListOrTuple[str],
        disable_tqdm: Optional[bool] = None,
    ) -> List[str]:
        """Delete labels.

        Currently, only `PREDICTION` and `INFERENCE` labels can be deleted.

        Args:
            ids: List of label ids to delete.
            disable_tqdm: If `True`, the progress bar will be disabled.

        Returns:
            The deleted label ids.
        """
        if is_empty_list_with_warning("delete_labels", "ids", ids):
            return []

        deleted_label_ids = LabelUseCases(self.kili_api_gateway).delete_labels(
            ids=cast(ListOrTuple[LabelId], ids),
            disable_tqdm=disable_tqdm,
        )
        return cast(List[str], deleted_label_ids)

    @typechecked
    def append_labels(
        self,
        asset_id_array: Optional[List[str]] = None,
        json_response_array: ListOrTuple[Dict] = (),
        author_id_array: Optional[List[str]] = None,
        seconds_to_label_array: Optional[List[int]] = None,
        model_name: Optional[str] = None,
        label_type: LabelType = "DEFAULT",
        project_id: Optional[str] = None,
        asset_external_id_array: Optional[List[str]] = None,
        disable_tqdm: Optional[bool] = None,
        overwrite: bool = False,
    ) -> List[Dict[Literal["id"], str]]:
        """Append labels to assets.

        Args:
            asset_id_array: list of asset internal ids to append labels on.
            json_response_array: list of labels to append.
            author_id_array: list of the author id of the labels.
            seconds_to_label_array: list of times taken to produce the label, in seconds.
            model_name: Name of the model that generated the labels.
                Only useful when uploading PREDICTION or INFERENCE labels.
            label_type: Can be one of `AUTOSAVE`, `DEFAULT`, `PREDICTION`, `REVIEW` or `INFERENCE`.
            project_id: Identifier of the project.
            asset_external_id_array: list of asset external ids to append labels on.
            disable_tqdm: Disable tqdm progress bar.
            overwrite: when uploading prediction or inference labels, if True,
                it will overwrite existing labels with the same model name
                and of the same label type, on the targeted assets.

        Returns:
            A list of dictionaries with the label ids.

        Examples:
            >>> kili.append_labels(
                    asset_id_array=['cl9wmlkuc00050qsz6ut39g8h', 'cl9wmlkuw00080qsz2kqh8aiy'],
                    json_response_array=[{...}, {...}]
                )
        """
        if len(json_response_array) == 0:
            raise ValueError(
                "json_response_array is empty, you must provide at least one label to upload"
            )

        check_asset_identifier_arguments(
            ProjectId(project_id) if project_id else None,
            cast(ListOrTuple[AssetId], asset_id_array) if asset_id_array else None,
            (
                cast(ListOrTuple[AssetExternalId], asset_external_id_array)
                if asset_external_id_array
                else None
            ),
        )

        assert_all_arrays_have_same_size(
            [
                seconds_to_label_array,
                author_id_array,
                json_response_array,
                asset_external_id_array,
                asset_id_array,
            ]
        )
<<<<<<< HEAD
        nb_labels_to_add = len(json_response_array)
=======
>>>>>>> a0d12998

        labels = [
            LabelToCreateUseCaseInput(
                asset_id=AssetId(asset_id) if asset_id else None,
                asset_external_id=AssetExternalId(asset_external_id) if asset_external_id else None,
                json_response=json_response,
                seconds_to_label=seconds_to_label,
                author_id=UserId(author_id) if author_id else None,
                label_type=label_type,
                model_name=model_name,
            )
            for (asset_id, asset_external_id, json_response, seconds_to_label, author_id) in zip(
<<<<<<< HEAD
                asset_id_array or repeat(None, nb_labels_to_add),
                asset_external_id_array or repeat(None, nb_labels_to_add),
                json_response_array,
                seconds_to_label_array or repeat(None, nb_labels_to_add),
                author_id_array or repeat(None, nb_labels_to_add),
=======
                asset_id_array or repeat(None),
                asset_external_id_array or repeat(None),
                json_response_array,
                seconds_to_label_array or repeat(None),
                author_id_array or repeat(None),
>>>>>>> a0d12998
            )
        ]

        return LabelUseCases(self.kili_api_gateway).append_labels(
            fields=("id",),
            disable_tqdm=disable_tqdm,
            label_type=label_type,
            labels=labels,
            overwrite=overwrite,
            project_id=ProjectId(project_id) if project_id else None,
        )

    @typechecked
    def create_predictions(
        self,
        project_id: str,
        external_id_array: Optional[List[str]] = None,
        model_name_array: Optional[List[str]] = None,
        json_response_array: Optional[List[dict]] = None,
        model_name: Optional[str] = None,
        asset_id_array: Optional[List[str]] = None,
        disable_tqdm: Optional[bool] = None,
        overwrite: bool = False,
    ) -> Dict[Literal["id"], str]:
        # pylint: disable=line-too-long
        """Create predictions for specific assets.

        Args:
            project_id: Identifier of the project.
            external_id_array: The external IDs of the assets for which we want to add predictions.
            model_name_array: Deprecated, use `model_name` instead.
            json_response_array: The predictions are given here. For examples,
                see [the recipe](https://docs.kili-technology.com/recipes/importing-labels-and-predictions).
            model_name: The name of the model that generated the predictions
            asset_id_array: The internal IDs of the assets for which we want to add predictions.
            disable_tqdm: Disable tqdm progress bar.
            overwrite: if True, it will overwrite existing predictions of
                the same model name on the targeted assets.

        Returns:
            A dictionary with the project `id`.

        !!! example "Recipe"
            For more detailed examples on how to create predictions, see [the recipe](https://docs.kili-technology.com/recipes/importing-labels-and-predictions).

        !!! warning "model name"
            The use of `model_name_array` is deprecated. Creating predictions from different
            models is not supported anymore. Please use `model_name` argument instead to
            provide the predictions model name.
        """
        if json_response_array is None or len(json_response_array) == 0:
            raise ValueError(
                "json_response_array is empty, you must provide at least one prediction to upload"
            )

        assert_all_arrays_have_same_size(
            [external_id_array, json_response_array, model_name_array, asset_id_array]
        )
        nb_labels_to_add = len(json_response_array)

        if model_name is None:
            if model_name_array is None:
                raise ValueError("You must provide a model name with the `model_name` argument.")

            if len(set(model_name_array)) > 1:
                raise ValueError(
                    "Creating predictions from different models is not supported anymore. Separate"
                    " your calls by models."
                )

            warnings.warn(
                "The use of `model_name_array` is deprecated. Creating predictions from"
                " different models is not supported anymore. Please use `model_name` argument"
                " instead to provide the predictions model name.",
                DeprecationWarning,
                stacklevel=1,
            )
            model_name = model_name_array[0]

        labels = [
            LabelToCreateUseCaseInput(
                asset_id=AssetId(asset_id) if asset_id else None,
                asset_external_id=AssetExternalId(asset_external_id) if asset_external_id else None,
                json_response=json_response,
                label_type="PREDICTION",
                model_name=model_name,
                seconds_to_label=None,
                author_id=None,
            )
            for (asset_id, asset_external_id, json_response) in zip(
                asset_id_array or repeat(None, nb_labels_to_add),
                external_id_array or repeat(None, nb_labels_to_add),
                json_response_array,
            )
        ]

        LabelUseCases(self.kili_api_gateway).append_labels(
            fields=("id",),
            disable_tqdm=disable_tqdm,
            label_type="PREDICTION",
            labels=labels,
            overwrite=overwrite,
            project_id=ProjectId(project_id) if project_id else None,
        )
        return {"id": project_id}

    @typechecked
    def create_honeypot(
        self,
        json_response: dict,
        asset_external_id: Optional[str] = None,
        asset_id: Optional[str] = None,
        project_id: Optional[str] = None,
    ) -> Dict:
        """Create honeypot for an asset.

        !!! info
            Uses the given `json_response` to create a `REVIEW` label.
            This enables Kili to compute a`honeypotMark`,
            which measures the similarity between this label and other labels.

        Args:
            json_response: The JSON response of the honeypot label of the asset.
            asset_id: Identifier of the asset.
                Either provide `asset_id` or `asset_external_id` and `project_id`.
            asset_external_id: External identifier of the asset.
                Either provide `asset_id` or `asset_external_id` and `project_id`.
            project_id: Identifier of the project.
                Either provide `asset_id` or `asset_external_id` and `project_id`.

        Returns:
            A dictionary-like object representing the created label.
        """
        return LabelUseCases(self.kili_api_gateway).create_honeypot_label(
            json_response=json_response,
            asset_id=AssetId(asset_id) if asset_id else None,
            asset_external_id=AssetExternalId(asset_external_id) if asset_external_id else None,
            project_id=ProjectId(project_id) if project_id else None,
            fields=("id",),
<<<<<<< HEAD
        )

    @deprecate(
        msg=(
            "append_to_labels method is deprecated. Please use append_labels instead. This new"
            " function allows to import several labels 10 times faster."
        )
    )
    @typechecked
    def append_to_labels(
        self,
        json_response: dict,
        author_id: Optional[str] = None,
        label_asset_external_id: Optional[str] = None,
        label_asset_id: Optional[str] = None,
        label_type: LabelType = "DEFAULT",
        project_id: Optional[str] = None,
        seconds_to_label: Optional[int] = 0,
    ) -> Dict[Literal["id"], str]:
        """!!! danger "[DEPRECATED]".

        append_to_labels method is deprecated. Please use append_labels instead.
            This new function allows to import several labels 10 times faster.

        Append a label to an asset.

        Args:
            json_response: Label is given here.
            author_id: ID of the author of the label.
            label_asset_external_id: External identifier of the asset.
            label_asset_id: Identifier of the asset.
            project_id: Identifier of the project.
            label_type: Can be one of `AUTOSAVE`, `DEFAULT`, `PREDICTION`, `REVIEW` or `INFERENCE`.
            seconds_to_label: Time to create the label.

        !!! warning
            Either provide `label_asset_id` or `label_asset_external_id` and `project_id`

        Returns:
            A result object which indicates if the mutation was successful,
                or an error message.

        Examples:
            >>> kili.append_to_labels(label_asset_id=asset_id, json_response={...})
        """
        check_asset_identifier_arguments(
            ProjectId(project_id) if project_id else None,
            cast(ListOrTuple[AssetId], [label_asset_id]) if label_asset_id else None,
            (
                cast(ListOrTuple[AssetExternalId], [label_asset_external_id])
                if label_asset_external_id
                else None
            ),
        )

        if (
            label_asset_id is None
            and label_asset_external_id is not None
            and project_id is not None
        ):
            label_asset_id = AssetUseCasesUtils(self.kili_api_gateway).infer_ids_from_external_ids(
                cast(List[AssetExternalId], [label_asset_external_id]), ProjectId(project_id)
            )[AssetExternalId(label_asset_external_id)]

        return LabelUseCases(self.kili_api_gateway).append_to_labels(
            author_id=UserId(author_id) if author_id else None,
            json_response=json_response,
            label_type=label_type,
            asset_id=AssetId(label_asset_id),  # pyright: ignore[reportGeneralTypeIssues]
            seconds_to_label=seconds_to_label,
            fields=("id",),
        )

    @typechecked
    def export_labels_as_df(
        self,
        project_id: str,
        fields: ListOrTuple[str] = ("author.email", "author.id", "createdAt", "id", "labelType"),
        asset_fields: ListOrTuple[str] = ("externalId",),
    ) -> "pd.DataFrame":
        # pylint: disable=line-too-long
        """Get the labels of a project as a pandas DataFrame.

        Args:
            project_id: Identifier of the project
            fields: All the fields to request among the possible fields for the labels.
                See [the documentation](https://docs.kili-technology.com/reference/graphql-api#label) for all possible fields.
            asset_fields: All the fields to request among the possible fields for the assets.
                See [the documentation](https://docs.kili-technology.com/reference/graphql-api#asset) for all possible fields.

        Returns:
            A pandas DataFrame containing the labels.
        """
        return LabelUseCases(self.kili_api_gateway).export_labels_as_df(
            project_id=ProjectId(project_id), label_fields=fields, asset_fields=asset_fields
        )

    def export_labels(
        self,
        project_id: str,
        filename: str,
        fmt: LabelFormat,
        asset_ids: Optional[List[str]] = None,
        layout: SplitOption = "split",
        single_file: bool = False,
        disable_tqdm: Optional[bool] = None,
        with_assets: bool = True,
        external_ids: Optional[List[str]] = None,
        annotation_modifier: Optional[CocoAnnotationModifier] = None,
        asset_filter_kwargs: Optional[Dict[str, object]] = None,
        normalized_coordinates: Optional[bool] = None,
    ) -> None:
        # pylint: disable=line-too-long
        """Export the project labels with the requested format into the requested output path.

        Args:
            project_id: Identifier of the project.
            filename: Relative or full path of the archive that will contain
                the exported data.
            fmt: Format of the exported labels.
            asset_ids: Optional list of the assets internal IDs from which to export the labels.
            layout: Layout of the exported files. "split" means there is one folder
                per job, "merged" that there is one folder with every labels.
            single_file: Layout of the exported labels. Single file mode is
                only available for some specific formats (COCO and Kili).
            disable_tqdm: Disable the progress bar if True.
            with_assets: Download the assets in the export.
            external_ids: Optional list of the assets external IDs from which to export the labels.
            annotation_modifier: (For COCO export only) function that takes the COCO annotation, the
                COCO image, and the Kili annotation, and should return an updated COCO annotation.
                This can be used if you want to add a new attribute to the COCO annotation. For
                example, you can add a method that computes if the annotation is a rectangle or not
                and add it to the COCO annotation (see example).
            asset_filter_kwargs: Optional dictionary of arguments to pass to `kili.assets()` in order to filter the assets the labels are exported from. The supported arguments are:

                - `consensus_mark_gte`
                - `consensus_mark_lte`
                - `external_id_strictly_in`
                - `external_id_in`
                - `honeypot_mark_gte`
                - `honeypot_mark_lte`
                - `label_author_in`
                - `label_reviewer_in`
                - `skipped`
                - `status_in`
                - `label_category_search`
                - `created_at_gte`
                - `created_at_lte`
                - `issue_type`
                - `issue_status`
                - `inference_mark_gte`
                - `inference_mark_lte`
                - `metadata_where`

                See the documentation of [`kili.assets()`](https://python-sdk-docs.kili-technology.com/latest/sdk/asset/#kili.queries.asset.__init__.QueriesAsset.assets) for more information.
            normalized_coordinates: This parameter is only effective on the Kili (a.k.a raw) format.
                If True, the coordinates of the `(x, y)` vertices are normalized between 0 and 1.
                If False, the json response will contain additional fields with coordinates in absolute values, that is, in pixels.

        !!! Info
            The supported formats are:

            - Yolo V4, V5, V7, V8 for object detection tasks.
            - Kili (a.k.a raw) for all tasks.
            - COCO for object detection tasks (bounding box and semantic segmentation).
            - Pascal VOC for object detection tasks (bounding box).

        !!! warning "Cloud storage"
            Export with asset download (`with_assets=True`) is not allowed for projects connected to a cloud storage.

        !!! Example
            ```python
            kili.export_labels("your_project_id", "export.zip", "yolo_v4")
            ```

        !!! Example
            ```python
            def is_rectangle(coco_annotation, coco_image, kili_annotation):
                is_rectangle = ...
                return {**coco_annotation, "attributes": {"is_rectangle": is_rectangle}}

            kili.export_labels(
                "your_project_id",
                "export.zip",
                "coco",
                annotation_modifier=add_is_rectangle
            )
            ```
        """
        if external_ids is not None and asset_ids is None:
            id_map = AssetUseCasesUtils(self.kili_api_gateway).infer_ids_from_external_ids(
                asset_external_ids=cast(List[AssetExternalId], external_ids),
                project_id=ProjectId(project_id),
            )
            resolved_asset_ids = [id_map[AssetExternalId(i)] for i in external_ids]
        else:
            resolved_asset_ids = cast(List[AssetId], asset_ids)

        try:
            export_labels(
                self,
                asset_ids=resolved_asset_ids,
                project_id=ProjectId(project_id),
                export_type="latest",
                label_format=fmt,
                split_option=layout,
                single_file=single_file,
                output_file=filename,
                disable_tqdm=disable_tqdm,
                log_level="WARNING",
                with_assets=with_assets,
                annotation_modifier=annotation_modifier,
                asset_filter_kwargs=asset_filter_kwargs,
                normalized_coordinates=normalized_coordinates,
            )
        except NoCompatibleJobError as excp:
            warnings.warn(str(excp), stacklevel=2)
=======
        )
>>>>>>> a0d12998
<|MERGE_RESOLUTION|>--- conflicted
+++ resolved
@@ -1,5 +1,6 @@
 """Client presentation methods for labels."""
 
+# pylint: disable=too-many-lines
 # pylint: disable=too-many-lines
 import warnings
 from itertools import repeat
@@ -19,15 +20,11 @@
 from typeguard import typechecked
 
 from kili.adapters.kili_api_gateway.helpers.queries import QueryOptions
-<<<<<<< HEAD
 from kili.core.helpers import (
     deprecate,
     is_empty_list_with_warning,
     validate_category_search_query,
 )
-=======
-from kili.core.helpers import is_empty_list_with_warning, validate_category_search_query
->>>>>>> a0d12998
 from kili.domain.asset import AssetExternalId, AssetFilters, AssetId, AssetStatus
 from kili.domain.asset.helpers import check_asset_identifier_arguments
 from kili.domain.label import LabelFilters, LabelId, LabelType
@@ -866,10 +863,7 @@
                 asset_id_array,
             ]
         )
-<<<<<<< HEAD
         nb_labels_to_add = len(json_response_array)
-=======
->>>>>>> a0d12998
 
         labels = [
             LabelToCreateUseCaseInput(
@@ -882,19 +876,11 @@
                 model_name=model_name,
             )
             for (asset_id, asset_external_id, json_response, seconds_to_label, author_id) in zip(
-<<<<<<< HEAD
                 asset_id_array or repeat(None, nb_labels_to_add),
                 asset_external_id_array or repeat(None, nb_labels_to_add),
                 json_response_array,
                 seconds_to_label_array or repeat(None, nb_labels_to_add),
                 author_id_array or repeat(None, nb_labels_to_add),
-=======
-                asset_id_array or repeat(None),
-                asset_external_id_array or repeat(None),
-                json_response_array,
-                seconds_to_label_array or repeat(None),
-                author_id_array or repeat(None),
->>>>>>> a0d12998
             )
         ]
 
@@ -1034,7 +1020,6 @@
             asset_external_id=AssetExternalId(asset_external_id) if asset_external_id else None,
             project_id=ProjectId(project_id) if project_id else None,
             fields=("id",),
-<<<<<<< HEAD
         )
 
     @deprecate(
@@ -1251,7 +1236,4 @@
                 normalized_coordinates=normalized_coordinates,
             )
         except NoCompatibleJobError as excp:
-            warnings.warn(str(excp), stacklevel=2)
-=======
-        )
->>>>>>> a0d12998
+            warnings.warn(str(excp), stacklevel=2)