--- conflicted
+++ resolved
@@ -15,13 +15,7 @@
 class SubscriptionsLabel:
     """Set of Label subscriptions."""
 
-<<<<<<< HEAD
-    def __init__(self, auth):
-=======
-    # pylint: disable=too-many-arguments,too-many-locals
-
     def __init__(self, auth: KiliAuth):
->>>>>>> 163e4d16
         """Initialize the subclass.
 
         Args:
