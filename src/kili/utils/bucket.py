"""Module for managing bucket's signed urls."""


import itertools
from typing import List, Union
from urllib.parse import parse_qs, urlparse

import cuid
from tenacity import retry
from tenacity.stop import stop_after_attempt
from tenacity.wait import wait_random

<<<<<<< HEAD
from kili.adapters.http_client import HttpClient
from kili.core.graphql.operations.asset.queries import (
    GQL_CREATE_UPLOAD_BUCKET_SIGNED_URLS,
)

=======
>>>>>>> c569be99
AZURE_STRING = "blob.core.windows.net"
GCP_STRING = "storage.googleapis.com"
GCP_STRING_PUBLIC = "storage.cloud.google.com"

MAX_NUMBER_SIGNED_URLS_TO_FETCH = 30


def generate_unique_id():
    """Generates a unique id."""
    return cuid.cuid()


# pylint: disable=missing-type-doc
def request_signed_urls(kili, file_urls: List[str]):
    """Get upload signed URLs.

    Args:
        kili: Kili
        file_urls: the paths in Kili bucket of the data you upload. It must respect
            the convention projects/:projectId/assets/xxx.
    """
    size = len(file_urls)
    file_batches = [
        file_urls[i : i + MAX_NUMBER_SIGNED_URLS_TO_FETCH]
        for i in range(0, size, MAX_NUMBER_SIGNED_URLS_TO_FETCH)
    ]

    request_function = kili.kili_api_gateway.create_upload_bucket_signed_urls

    return [*itertools.chain(*map(request_function, file_batches))]


@retry(stop=stop_after_attempt(3), wait=wait_random(min=1, max=2), reraise=True)
def upload_data_via_rest(
    url_with_id: str, data: Union[str, bytes], content_type: str, http_client: HttpClient
):
    """Upload data in buckets' signed URL via REST.

    Args:
        url_with_id: signed url with id
        data: data to upload
        content_type: mimetype of the data
        http_client: http client
    """
    if content_type == "text/plain":
        content_type += "; charset=utf-8"
    headers = {"Content-type": content_type}
    url_to_use_for_upload = url_with_id.split("&id=")[0]
    if "blob.core.windows.net" in url_to_use_for_upload:
        headers["x-ms-blob-type"] = "BlockBlob"

    response = http_client.put(url_to_use_for_upload, data=data, headers=headers, timeout=30)
    response.raise_for_status()
    return url_with_id


def clean_signed_url(url: str, endpoint: str):
    """Return a cleaned signed url for frame upload."""
    query = urlparse(url).query
    id_param = parse_qs(query)["id"][0]
    base_path = endpoint.replace("/graphql", "/files").replace("http://", "https://")
    return f"{base_path}?id={id_param}"<|MERGE_RESOLUTION|>--- conflicted
+++ resolved
@@ -10,14 +10,8 @@
 from tenacity.stop import stop_after_attempt
 from tenacity.wait import wait_random
 
-<<<<<<< HEAD
 from kili.adapters.http_client import HttpClient
-from kili.core.graphql.operations.asset.queries import (
-    GQL_CREATE_UPLOAD_BUCKET_SIGNED_URLS,
-)
 
-=======
->>>>>>> c569be99
 AZURE_STRING = "blob.core.windows.net"
 GCP_STRING = "storage.googleapis.com"
 GCP_STRING_PUBLIC = "storage.cloud.google.com"
@@ -25,13 +19,13 @@
 MAX_NUMBER_SIGNED_URLS_TO_FETCH = 30
 
 
-def generate_unique_id():
-    """Generates a unique id."""
+def generate_unique_id() -> str:
+    """Generate a unique id."""
     return cuid.cuid()
 
 
 # pylint: disable=missing-type-doc
-def request_signed_urls(kili, file_urls: List[str]):
+def request_signed_urls(kili, file_urls: List[str]) -> List[str]:
     """Get upload signed URLs.
 
     Args:
@@ -53,7 +47,7 @@
 @retry(stop=stop_after_attempt(3), wait=wait_random(min=1, max=2), reraise=True)
 def upload_data_via_rest(
     url_with_id: str, data: Union[str, bytes], content_type: str, http_client: HttpClient
-):
+) -> str:
     """Upload data in buckets' signed URL via REST.
 
     Args:
@@ -74,7 +68,7 @@
     return url_with_id
 
 
-def clean_signed_url(url: str, endpoint: str):
+def clean_signed_url(url: str, endpoint: str) -> str:
     """Return a cleaned signed url for frame upload."""
     query = urlparse(url).query
     id_param = parse_qs(query)["id"][0]
