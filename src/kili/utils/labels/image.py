"""Helpers to create boundingPoly polygon and semantic annotations."""

from typing import Dict, List, Tuple, Union

try:
    import cv2  # type: ignore
    import numpy as np
except ModuleNotFoundError as err:
    raise ModuleNotFoundError(
        "OpenCV and Numpy are required to use the image label creation helpers. To install them,"
        " run: pip install kili[image-utils]."
    ) from err


def _opencv_contour_to_normalized_vertices(
    contour: np.ndarray, img_width: Union[int, float], img_height: Union[int, float]
) -> List[Dict[str, float]]:
    contour_points = []
    for point in contour:
        point = point[0]
        x = point[0]  # pylint:disable=invalid-name
        y = point[1]  # pylint:disable=invalid-name
        contour_points.append({"x": x / img_width, "y": y / img_height})
    return contour_points


def mask_to_normalized_vertices(
    image: np.ndarray,
) -> Tuple[List[List[Dict[str, float]]], np.ndarray]:
    # pylint: disable=line-too-long
    """Converts a binary mask to a list of normalized vertices using OpenCV [cv2.findContours](https://docs.opencv.org/4.7.0/d3/dc0/group__imgproc__shape.html#gadf1ad6a0b82947fa1fe3c3d497f260e0).

    The output can be used to create "boundingPoly" polygon or semantic annotations.
    See the [documentation](https://docs.kili-technology.com/reference/export-object-entity-detection-and-relation#standard-object-detection) for more details.

    Args:
        image: Binary mask. Should be an array of shape (height, width) with values 0 and 255.

    Returns:
        Tuple: A tuple containing a list of normalized vertices and the hierarchy of the contours (see [documentation](https://docs.opencv.org/4.7.0/d9/d8b/tutorial_py_contours_hierarchy.html)).

    !!! Example
        ```python
        import urllib.request
        import cv2
        from kili.utils.labels.image import mask_to_normalized_vertices

        mask_url = "https://raw.githubusercontent.com/kili-technology/kili-python-sdk/master/recipes/img/HUMAN.mask.png"
        urllib.request.urlretrieve(mask_url, "mask.png")

        img = cv2.imread("mask.png")[:, :, 0]  # keep only height and width
        img[200:220, 200:220] = 0  # add a hole in the mask to test the hierarchy

        contours, hierarchy = mask_to_normalized_vertices(img)
        # hierarchy tells us that the first contour is the outer contour
        # and the second one is the inner contour

        json_response = {
            "OBJECT_DETECTION_JOB": {
                "annotations": [
                    {
                        "boundingPoly": [
                            {"normalizedVertices": contours[0]},  # outer contour
                            {"normalizedVertices": contours[1]},  # inner contour
                        ],
                        "categories": [{"name": "A"}],
                        "type": "semantic",
                    }
                ]
            }
        }
        ```
    """
    if image.ndim > 2:
        raise ValueError(f"Image should be a 2D array, got {image.ndim}D array")

    unique_values = np.unique(image).tolist()
    if not all(value in [0, 255] for value in unique_values):
        raise ValueError(f"Image should be binary with values 0 and 255, got {unique_values}")

    img_height, img_width = image.shape
    # pylint:disable=no-member
    contours, hierarchy = cv2.findContours(image, cv2.RETR_TREE, cv2.CHAIN_APPROX_SIMPLE)  # type: ignore

    contours = [
        _opencv_contour_to_normalized_vertices(contour, img_width, img_height)
        for contour in contours
    ]
    hierarchy = hierarchy[0]

    return contours, hierarchy


def normalized_vertices_to_mask(
    normalized_vertices: List[Dict[str, float]],
    img_width: Union[int, float],
    img_height: Union[int, float],
) -> np.ndarray:
    # pylint: disable=line-too-long
    """Converts a Kili label with normalized vertices to a binary mask.

    It is the inverse of the method `mask_to_normalized_vertices`.

    Args:
        normalized_vertices: A list of normalized vertices.
        img_width: Width of the image the segmentation is defined in.
        img_height: Height of the image the segmentation is defined in.

    Returns:
        A numpy array of shape (height, width) with values 0 and 255.

    !!! Example
        ```python
        from kili.utils.labels.image import normalized_vertices_to_mask

        normalized_vertices = label["jsonResponse"]["OBJECT_DETECTION_JOB"]["annotations"][0]["boundingPoly"][0]["normalizedVertices"]
        img_height, img_width = 1080, 1920
        mask = normalized_vertices_to_mask(normalized_vertices, img_width, img_height)
        plt.imshow(mask)
        plt.show()
        ```
    """
    mask = np.zeros((img_height, img_width), dtype=np.uint8)
    polygon = [
        [
            int(round(vertice["x"] * img_width)),
            int(round(vertice["y"] * img_height)),
        ]
        for vertice in normalized_vertices
    ]
    polygon = np.array([polygon])
<<<<<<< HEAD
    cv2.fillPoly(img=mask, pts=polygon, color=255)  # pylint:disable=no-member  # type: ignore
=======
    cv2.fillPoly(img=mask, pts=polygon, color=255)  # type: ignore  # pylint:disable=no-member
>>>>>>> 8d5727fe
    return mask<|MERGE_RESOLUTION|>--- conflicted
+++ resolved
@@ -129,9 +129,5 @@
         for vertice in normalized_vertices
     ]
     polygon = np.array([polygon])
-<<<<<<< HEAD
-    cv2.fillPoly(img=mask, pts=polygon, color=255)  # pylint:disable=no-member  # type: ignore
-=======
     cv2.fillPoly(img=mask, pts=polygon, color=255)  # type: ignore  # pylint:disable=no-member
->>>>>>> 8d5727fe
     return mask