"""Set of utils to work with labels."""

<<<<<<< HEAD
from .parse_labels import parse_labels

__all__ = [
=======
from .bbox import bbox_points_to_normalized_vertices, normalized_vertices_to_bbox_points
from .image import mask_to_normalized_vertices, normalized_vertices_to_mask
from .parse_labels import parse_labels
from .point import normalized_point_to_point, point_to_normalized_point

__all__ = [
    "bbox_points_to_normalized_vertices",
    "normalized_vertices_to_bbox_points",
    "mask_to_normalized_vertices",
    "normalized_vertices_to_mask",
    "point_to_normalized_point",
    "normalized_point_to_point",
>>>>>>> 50c5b2ba
    "parse_labels",
]<|MERGE_RESOLUTION|>--- conflicted
+++ resolved
@@ -1,10 +1,5 @@
 """Set of utils to work with labels."""
 
-<<<<<<< HEAD
-from .parse_labels import parse_labels
-
-__all__ = [
-=======
 from .bbox import bbox_points_to_normalized_vertices, normalized_vertices_to_bbox_points
 from .image import mask_to_normalized_vertices, normalized_vertices_to_mask
 from .parse_labels import parse_labels
@@ -17,6 +12,5 @@
     "normalized_vertices_to_mask",
     "point_to_normalized_point",
     "normalized_point_to_point",
->>>>>>> 50c5b2ba
     "parse_labels",
 ]