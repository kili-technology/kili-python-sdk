"""CLI's project export subcommand"""

from typing import Optional, cast

import click
from typeguard import typechecked
from typing_extensions import get_args

from kili import services
from kili.cli.common_args import Options
from kili.cli.helpers import get_kili_client
from kili.services.export.exceptions import NoCompatibleJobError
from kili.services.export.types import LabelFormat, SplitOption
from kili.services.types import ProjectId


@click.command(name="export")
@click.option(
    "--output-format",
    type=click.Choice(get_args(LabelFormat)),
    help="Format into which the label data will be converted",
    required=True,
)
@click.option(
    "--output-file", type=str, help="File into which the labels are saved.", required=True
)
@click.option(
    "--layout",
    type=click.Choice(get_args(SplitOption)),
    default="merged",
    help="Layout of the label files",
)
@click.option(
    "--single-file",
    type=bool,
    is_flag=True,
    help="Layout of the label files",
)
@Options.api_key
@Options.endpoint
@Options.project_id
@Options.verbose
@typechecked
# pylint: disable=too-many-arguments
def export_labels(
    output_format: LabelFormat,
    output_file: str,
    layout: SplitOption,
    single_file: bool,
    api_key: Optional[str],
    endpoint: Optional[str],
    project_id: str,
    verbose: bool,  # pylint: disable=unused-argument
):
    """
    Export the Kili labels of a project to a given format.

    \b
    The supported formats are:
<<<<<<< HEAD
    - Yolo V4, V5, V7 for object detection (bounding box) tasks.
    - Kili (a.k.a raw) for all tasks.
    - COCO (coming soon) for object detection tasks.
=======
    - YOLO V4, V5, V7 for object detection tasks (bounding box).
    - Kili for all tasks.
    - COCO for object detection tasks (semantic or bounding box)
>>>>>>> 409d9cf1
    - Pascal VOC (coming soon) for object detection tasks.
    \b
    \b
    !!! Examples
        ```
        kili project export \\
            --project-id <project_id> \\
            --output-format coco \\
            --output-file /tmp/export.zip
        ```
        ```
        kili project export \\
            --project-id <project_id> \\
            --output-format yolo_v5 \\
            --output-file /tmp/export_split.zip \\
            --layout split
        ```
    \b
    \b
    !!! warning "Unsupported exports"
        Currently, this command does not support the export of videos that have not
        been cut into separated frames.

        For such exports, please use the Kili UI.
    """
    kili = get_kili_client(api_key=api_key, api_endpoint=endpoint)

    try:
        services.export_labels(
            kili,
            asset_ids=None,
            project_id=cast(ProjectId, project_id),
            export_type="latest",
            label_format=output_format,
            split_option=layout,
            single_file=single_file,
            output_file=output_file,
            disable_tqdm=not verbose,
            log_level="INFO" if verbose else "WARNING",
        )
    except NoCompatibleJobError as excp:
        print(str(excp))<|MERGE_RESOLUTION|>--- conflicted
+++ resolved
@@ -57,15 +57,9 @@
 
     \b
     The supported formats are:
-<<<<<<< HEAD
-    - Yolo V4, V5, V7 for object detection (bounding box) tasks.
+    - YOLO V4, V5, V7 for object detection tasks (bounding box).
     - Kili (a.k.a raw) for all tasks.
-    - COCO (coming soon) for object detection tasks.
-=======
-    - YOLO V4, V5, V7 for object detection tasks (bounding box).
-    - Kili for all tasks.
     - COCO for object detection tasks (semantic or bounding box)
->>>>>>> 409d9cf1
     - Pascal VOC (coming soon) for object detection tasks.
     \b
     \b
