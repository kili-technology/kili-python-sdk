"""
This script permits to initialize the Kili Python SDK client.
"""
import os

from kili.authentication import KiliAuth
from kili.exceptions import AuthenticationFailed
from kili.graphql.graphql_client import GraphQLClientName
from kili.internal import KiliInternal
from kili.mutations.asset import MutationsAsset
from kili.mutations.data_connection import MutationsDataConnection
from kili.mutations.issue import MutationsIssue
from kili.mutations.label import MutationsLabel
from kili.mutations.notification import MutationsNotification
from kili.mutations.plugins import MutationsPlugins
from kili.mutations.project import MutationsProject
from kili.mutations.project_version import MutationsProjectVersion
from kili.mutations.user import MutationsUser
from kili.project import Project
from kili.queries.api_key import QueriesApiKey
from kili.queries.asset import QueriesAsset
<<<<<<< HEAD
from kili.queries.data_connection import QueriesDataConnection
=======
>>>>>>> eae9745a
from kili.queries.data_integration import QueriesDataIntegration
from kili.queries.issue import QueriesIssue
from kili.queries.label import QueriesLabel
from kili.queries.notification import QueriesNotification
from kili.queries.organization import QueriesOrganization
from kili.queries.plugins import QueriesPlugins
from kili.queries.project import QueriesProject
from kili.queries.project_user import QueriesProjectUser
from kili.queries.project_version import QueriesProjectVersion
from kili.queries.user import QueriesUser
from kili.services.project import get_project
from kili.services.types import ProjectId
from kili.subscriptions.label import SubscriptionsLabel

from .helpers import deprecate


class Kili(  # pylint: disable=too-many-ancestors
    MutationsAsset,
    MutationsDataConnection,
    MutationsIssue,
    MutationsLabel,
    MutationsNotification,
    MutationsPlugins,
    MutationsProject,
    MutationsProjectVersion,
    MutationsUser,
    QueriesApiKey,
    QueriesAsset,
<<<<<<< HEAD
    QueriesDataConnection,
=======
>>>>>>> eae9745a
    QueriesDataIntegration,
    QueriesIssue,
    QueriesLabel,
    QueriesNotification,
    QueriesOrganization,
    QueriesPlugins,
    QueriesProject,
    QueriesProjectUser,
    QueriesProjectVersion,
    QueriesUser,
    SubscriptionsLabel,
):
    """
    Kili Client.
    """

    def __init__(
        self, api_key=None, api_endpoint=None, verify=True, client_name=GraphQLClientName.SDK
    ):
        """
        Args:
            api_key: User API key generated
                from https://cloud.kili-technology.com/label/my-account/api-key
                Default to  KILI_API_KEY environment variable).
                If not passed, requires the KILI_API_KEY environment variable to be set.
            api_endpoint: Recipient of the HTTP operation
                Default to  KILI_API_ENDPOINT environment variable).
                If not passed, default to Kili SaaS:
                'https://cloud.kili-technology.com/api/label/v2/graphql'
            verify: Verify certificate. Set to False on local deployment without SSL.
            client_name: For internal use only.
                Define the name of the graphQL client whith which graphQL calls will be sent.

        Returns:
            Object container your API session

        Examples:
            list:
                - your assets with: `kili.assets()`
                - your labels with: `kili.labels()`
                - your projects with: `kili.projects()`
        """
        if api_key is None:
            api_key = os.getenv("KILI_API_KEY")
        if api_endpoint is None:
            api_endpoint = os.getenv(
                "KILI_API_ENDPOINT",
                "https://cloud.kili-technology.com/api/label/v2/graphql",
            )

        if api_key is None:
            raise AuthenticationFailed(api_key, api_endpoint)
        try:
            self.auth = KiliAuth(
                api_key=api_key,
                api_endpoint=api_endpoint,
                client_name=client_name,
                verify=verify,
            )
            super().__init__(self.auth)
        except Exception as exception:
            exception_str = str(exception)
            if "b'Unauthorized'" in exception_str:
                raise AuthenticationFailed(api_key, api_endpoint) from exception
            raise exception

        self.internal = KiliInternal(self)

    @deprecate(
        msg="This method is deprecated. Use `kili.projects(project_id='<MY_PROJECT_ID>')` instead",
        removed_in="2.131",
    )
    def get_project(self, project_id: str) -> Project:
        """Return a project object corresponding to the project_id given.
        The returned project object inherit from many methods for project management

        Args:
            project_id: id of the project to return

        raise:
            NotFound if the given `project_id` does not correspond to an existing project
        """
        project = get_project(self.auth, project_id, ["inputType", "title"])
        return Project(
            client=self,
            project_id=ProjectId(project_id),
            input_type=project["inputType"],
            title=project["title"],
        )<|MERGE_RESOLUTION|>--- conflicted
+++ resolved
@@ -19,10 +19,7 @@
 from kili.project import Project
 from kili.queries.api_key import QueriesApiKey
 from kili.queries.asset import QueriesAsset
-<<<<<<< HEAD
 from kili.queries.data_connection import QueriesDataConnection
-=======
->>>>>>> eae9745a
 from kili.queries.data_integration import QueriesDataIntegration
 from kili.queries.issue import QueriesIssue
 from kili.queries.label import QueriesLabel
@@ -52,10 +49,7 @@
     MutationsUser,
     QueriesApiKey,
     QueriesAsset,
-<<<<<<< HEAD
     QueriesDataConnection,
-=======
->>>>>>> eae9745a
     QueriesDataIntegration,
     QueriesIssue,
     QueriesLabel,
