--- conflicted
+++ resolved
@@ -139,12 +139,9 @@
         Export a project to a json.
         Return the name of the exported archive file in the bucket.
         """
-<<<<<<< HEAD
         path = "/tmp/kili_export/"
         shutil.rmtree(path, ignore_errors=True)
-=======
         self._check_arguments_compatibility()
->>>>>>> 8c222a97
         assets = fetch_assets(
             kili,
             project_id=export_params.project_id,
