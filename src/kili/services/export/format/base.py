"""Base class for all formatters and other utility classes."""

import csv
import json
import logging
import os
import shutil
from abc import ABC, abstractmethod
from datetime import datetime
from pathlib import Path
from typing import Dict, List, NamedTuple, Optional, Tuple, cast

<<<<<<< HEAD
from kili.adapters.kili_api_gateway import KiliAPIGateway
from kili.adapters.kili_api_gateway.helpers.queries import QueryOptions
=======
>>>>>>> 2886b02a
from kili.domain.asset import AssetId
from kili.domain.cloud_storage import DataConnectionFilters
from kili.domain.project import ProjectId
from kili.orm import Asset, Label
from kili.services.export.exceptions import (
    NotCompatibleOptions,
    NotExportableAssetError,
)
from kili.services.export.repository import AbstractContentRepository
from kili.services.export.tools import (
    fetch_assets,
    is_geotiff_asset_with_lat_lon_coords,
)
from kili.services.export.types import (
    CocoAnnotationModifier,
    ExportType,
    LabelFormat,
    SplitOption,
)
from kili.services.project import get_project
from kili.services.types import Job
from kili.utils.tempfile import TemporaryDirectory


class ExportParams(NamedTuple):
    """Contains all parameters that change the result of the export."""

    assets_ids: Optional[List[AssetId]]
    export_type: ExportType
    project_id: ProjectId
    label_format: LabelFormat
    split_option: SplitOption
    single_file: bool
    output_file: Path
    with_assets: bool
    annotation_modifier: Optional[CocoAnnotationModifier]
    asset_filter_kwargs: Optional[Dict[str, object]]
    normalized_coordinates: Optional[bool]


class AbstractExporter(ABC):  # pylint: disable=too-many-instance-attributes
    """Abstract class defining the interface for all exporters."""

    # pylint: disable=too-many-arguments
    def __init__(
        self,
        export_params: ExportParams,
        kili,
        logger: logging.Logger,
        disable_tqdm: Optional[bool],
        content_repository: AbstractContentRepository,
    ) -> None:
        """Initialize the exporter."""
        self.project_id: ProjectId = export_params.project_id
        self.assets_ids: Optional[List[AssetId]] = export_params.assets_ids
        self.export_type: ExportType = export_params.export_type
        self.label_format: LabelFormat = export_params.label_format
        self.single_file: bool = export_params.single_file
        self.split_option: SplitOption = export_params.split_option
        self.disable_tqdm: Optional[bool] = disable_tqdm
        self.kili = kili
        self.logger: logging.Logger = logger
        self.content_repository: AbstractContentRepository = content_repository
        self.output_file = export_params.output_file
        self.with_assets: bool = export_params.with_assets
        self.export_root_folder: Path = Path()
        self.annotation_modifier = export_params.annotation_modifier
        self.asset_filter_kwargs = export_params.asset_filter_kwargs
        self.normalized_coordinates = export_params.normalized_coordinates

        self.project = get_project(
            self.kili, self.project_id, ["jsonInterface", "inputType", "title", "description", "id"]
        )

    @abstractmethod
    def _check_arguments_compatibility(self) -> None:
        """Checks if the export label format is compatible with the export options."""

    @abstractmethod
    def _check_project_compatibility(self) -> None:
        """Checks if the export label format is compatible with the project."""

    @abstractmethod
    def _is_job_compatible(self, job: Job) -> bool:
        """Check if the export label format is compatible with the job."""

    @property
    def compatible_jobs(self) -> Tuple[str, ...]:
        """Get all job names compatible with the export format."""
        return tuple(
            job_name
            for job_name, job in self.project["jsonInterface"]["jobs"].items()
            if self._is_job_compatible(job)
        )

    @abstractmethod
    def process_and_save(self, assets: List[Asset], output_filename: Path) -> None:
        """Converts the asset and save them into an archive file."""

    def make_archive(self, root_folder: Path, output_filename: Path) -> Path:
        """Make the export archive."""
        path_folder = root_folder / self.project_id
        path_archive = shutil.make_archive(str(path_folder), "zip", path_folder)
        output_filename.parent.mkdir(parents=True, exist_ok=True)
        shutil.copy(path_archive, output_filename)
        return output_filename

    def create_readme_kili_file(self, root_folder: Path) -> None:
        """Create a README.kili.txt file to give information about exported labels."""
        readme_file_name = root_folder / self.project_id / "README.kili.txt"
        readme_file_name.parent.mkdir(parents=True, exist_ok=True)
        with readme_file_name.open("wb") as fout:
            fout.write(b"Exported Labels from KILI\n=========================\n\n")
            fout.write(f"- Project name: {self.project['title']}\n".encode())
            fout.write(f"- Project identifier: {self.project['id']}\n".encode())
            fout.write(f"- Project description: {self.project.get('description', '')}\n".encode())
            fout.write(f'- Export date: {datetime.now().strftime(r"%Y%m%d-%H%M%S")}\n'.encode())
            fout.write(f"- Exported format: {self.label_format}\n".encode())
            fout.write(f"- Exported labels: {self.export_type}\n".encode())

    @staticmethod
    def write_video_metadata_file(video_metadata: Dict, base_folder: Path) -> None:
        """Write video metadata file."""
        video_metadata_json = json.dumps(video_metadata, sort_keys=True, indent=4)
        if video_metadata_json is not None:
            with (base_folder / "video_meta.json").open("wb") as output_file:
                output_file.write(video_metadata_json.encode("utf-8"))

    @staticmethod
    def write_remote_content_file(remote_content: List[str], images_folder: Path) -> None:
        """Write remote content file."""
        remote_content_header = ["external id", "url", "label file"]
        # newline="" to disable universal newlines translation (bug fix for windows)
        with (images_folder / "remote_assets.csv").open("w", newline="", encoding="utf8") as file:
            writer = csv.writer(file)
            writer.writerow(remote_content_header)
            writer.writerows(remote_content)

    def export_project(
        self,
    ) -> None:
        """Export a project to a json.

        Return the name of the exported archive file.
        """
        self._check_arguments_compatibility()
        self._check_project_compatibility()
        self._check_and_ensure_asset_access()

        self.logger.info("Fetching assets...")

        with TemporaryDirectory() as export_root_folder:
            self.export_root_folder = export_root_folder
            assets = fetch_assets(
                self.kili,
                project_id=self.project_id,
                asset_ids=self.assets_ids,
                export_type=self.export_type,
                label_type_in=["DEFAULT", "REVIEW"],
                disable_tqdm=self.disable_tqdm,
                download_media=self.with_assets,
                local_media_dir=str(self.images_folder),
                asset_filter_kwargs=self.asset_filter_kwargs,
            )
            # if the asset["externalId"] has slashes in it, the export will not work
            # since the slashes will be interpreted as folders
            if any(asset["externalId"].find(os.sep) != -1 for asset in assets):
                raise NotExportableAssetError(
                    "The export is not supported for assets with externalIds that contain slashes."
                    " Please remove the slashes from the externalIds using"
                    " `kili.change_asset_external_ids()` and try again."
                )

            self._check_geotiff_export_compatibility(assets)

            self.process_and_save(assets, self.output_file)

    def _check_and_ensure_asset_access(self) -> None:
        """Check asset access.

        If there is a data connection, and that the format requires a data access, or that
        with assets is passed, then output an error.

        If not, if the format requires a data access, ensure that the assets are requested.
        """
        if self._has_data_connection() and self.with_assets:
            raise NotCompatibleOptions(
                "Export with download of assets is not allowed on projects with data connections."
                " Please disable the download of assets by setting `with_assets=False`."
            )

    def _has_data_connection(self) -> bool:
<<<<<<< HEAD
        data_connections_gen = KiliAPIGateway(
            self.kili.graphql_client, self.kili.http_client
        ).list_data_connections(
            data_connection_filters=DataConnectionFilters(
                project_id=self.project_id, integration_id=None
            ),
            options=QueryOptions(disable_tqdm=True, first=1, skip=0),
            fields=("id",),
        )
        return len(list(data_connections_gen)) > 0
=======
        project = get_project(self.kili, self.project_id, ["dataConnections.id"])
        return bool(project["dataConnections"])
>>>>>>> 2886b02a

    def _check_geotiff_export_compatibility(self, assets: List[Asset]) -> None:
        # pylint: disable=line-too-long
        """Check if one of the assets is a geotiff asset, and if the export params are compatible.

        If one of the assets is a geotiff asset, then:

        - we can only allow the export for Kili or geojson formats, since geotiff normalizedVertices are lat/lon coordinates
        - we cannot allow normalized_coordinates != None, for the same reason
        """
        if (
            self.label_format not in ("raw", "kili", "geojson")
            or self.normalized_coordinates is not None
        ):
            has_geotiff_asset = any(
                is_geotiff_asset_with_lat_lon_coords(asset, self.kili.http_client)
                for asset in assets
            )

            if self.label_format not in ("raw", "kili", "geojson") and has_geotiff_asset:
                raise NotCompatibleOptions(
                    "Cannot export geotiff assets with geospatial coordinates in"
                    f" {self.label_format} format. Please use 'kili', 'raw' or 'geojson' formats"
                    " instead."
                )

            if self.normalized_coordinates is not None and has_geotiff_asset:
                raise NotCompatibleOptions(
                    "Cannot export geotiff assets with geospatial latitude and longitude"
                    f" coordinates with normalized_coordinates={self.normalized_coordinates}."
                    " Please use `normalized_coordinates=None` instead."
                )

    @property
    def base_folder(self) -> Path:
        """Export base folder."""
        return self.export_root_folder / self.project_id

    @property
    def images_folder(self) -> Path:
        """Export images folder."""
        return self.base_folder / "images"

    @staticmethod
    def _filter_out_autosave_labels(assets: List[Asset]) -> List[Asset]:
        """Removes AUTOSAVE labels from exports."""
        clean_assets = []
        for asset in assets:
            labels = asset.get("labels", [])
            clean_labels = list(filter(lambda label: label["labelType"] != "AUTOSAVE", labels))
            if clean_labels:
                asset["labels"] = clean_labels
            clean_assets.append(asset)
        return clean_assets

    @staticmethod
    def _format_json_response(label: Label, label_format: LabelFormat) -> Label:
        """Format the label JSON response in the requested format."""
        formatted_json_response = label.json_response(format_=label_format)
        json_response = {}
        for key, value in cast(Dict, formatted_json_response).items():
            if key.isdigit():
                json_response[int(key)] = value
                continue
            json_response[key] = value
        label["jsonResponse"] = json_response
        return label

    def preprocess_assets(self, assets: List[Asset], label_format: LabelFormat) -> List[Asset]:
        """Format labels in the requested format, and filter out autosave labels."""
        assets_in_format = []
        for asset in assets:
            if "labels" in asset:
                labels_of_asset = []
                for label in asset["labels"]:
                    clean_label = AbstractExporter._format_json_response(label, label_format)
                    labels_of_asset.append(clean_label)
                asset["labels"] = labels_of_asset
            if "latestLabel" in asset:
                label = asset["latestLabel"]
                if label is not None:
                    clean_label = AbstractExporter._format_json_response(label, label_format)
                    asset["latestLabel"] = clean_label
            assets_in_format.append(asset)

        return AbstractExporter._filter_out_autosave_labels(assets_in_format)<|MERGE_RESOLUTION|>--- conflicted
+++ resolved
@@ -10,11 +10,6 @@
 from pathlib import Path
 from typing import Dict, List, NamedTuple, Optional, Tuple, cast
 
-<<<<<<< HEAD
-from kili.adapters.kili_api_gateway import KiliAPIGateway
-from kili.adapters.kili_api_gateway.helpers.queries import QueryOptions
-=======
->>>>>>> 2886b02a
 from kili.domain.asset import AssetId
 from kili.domain.cloud_storage import DataConnectionFilters
 from kili.domain.project import ProjectId
@@ -207,21 +202,8 @@
             )
 
     def _has_data_connection(self) -> bool:
-<<<<<<< HEAD
-        data_connections_gen = KiliAPIGateway(
-            self.kili.graphql_client, self.kili.http_client
-        ).list_data_connections(
-            data_connection_filters=DataConnectionFilters(
-                project_id=self.project_id, integration_id=None
-            ),
-            options=QueryOptions(disable_tqdm=True, first=1, skip=0),
-            fields=("id",),
-        )
-        return len(list(data_connections_gen)) > 0
-=======
         project = get_project(self.kili, self.project_id, ["dataConnections.id"])
         return bool(project["dataConnections"])
->>>>>>> 2886b02a
 
     def _check_geotiff_export_compatibility(self, assets: List[Asset]) -> None:
         # pylint: disable=line-too-long
