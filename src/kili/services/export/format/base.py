--- conflicted
+++ resolved
@@ -28,11 +28,7 @@
 from kili.services.types import Job, ProjectId
 from kili.utils.tempfile import TemporaryDirectory
 
-<<<<<<< HEAD
-from ..exceptions import NotExportableAssetError
-=======
-from ..exceptions import NotCompatibleOptions
->>>>>>> dae7820e
+from ..exceptions import NotCompatibleOptions, NotExportableAssetError
 
 
 class ExportParams(NamedTuple):
@@ -188,7 +184,6 @@
                 local_media_dir=str(self.images_folder),
                 asset_filter_kwargs=self.asset_filter_kwargs,
             )
-<<<<<<< HEAD
             # if the asset["externalId"] has slashes in it, the export will not work
             # since the slashes will be interpreted as folders
             if any(
@@ -200,8 +195,6 @@
                     " Please remove the slashes from the externalIds using"
                     " `kili.change_asset_external_ids()` and try again."
                 )
-=======
->>>>>>> dae7820e
 
             self.process_and_save(assets, self.output_file)
 
