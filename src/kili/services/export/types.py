"""
Types used by the conversion service
"""
from typing import NamedTuple, Tuple

from typing_extensions import Literal

ExportType = Literal["latest", "normal"]
SplitOption = Literal["split", "merged"]
<<<<<<< HEAD
LabelFormat = Literal["raw", "kili", "yolo_v4", "yolo_v5", "yolo_v7"]
=======
LabelFormat = Literal["raw", "yolo_v4", "yolo_v5", "yolo_v7", "coco"]
>>>>>>> 409d9cf1


class JobCategory(NamedTuple):
    """
    Contains information for a category
    """

    category_name: str
    id: int
    job_id: str


YoloAnnotation = Tuple[int, float, float, float, float]<|MERGE_RESOLUTION|>--- conflicted
+++ resolved
@@ -7,11 +7,7 @@
 
 ExportType = Literal["latest", "normal"]
 SplitOption = Literal["split", "merged"]
-<<<<<<< HEAD
-LabelFormat = Literal["raw", "kili", "yolo_v4", "yolo_v5", "yolo_v7"]
-=======
-LabelFormat = Literal["raw", "yolo_v4", "yolo_v5", "yolo_v7", "coco"]
->>>>>>> 409d9cf1
+LabelFormat = Literal["raw", "kili", "yolo_v4", "yolo_v5", "yolo_v7", "coco"]
 
 
 class JobCategory(NamedTuple):
