"""Service for exporting kili objects """

from typing import List, Optional

from typing_extensions import get_args

from kili.exceptions import NotFound
from kili.services.export.format.base import (
    ContentRepositoryParams,
    ExportParams,
    LoggerParams,
)
from kili.services.export.format.coco import CocoExporterSelector
from kili.services.export.format.kili import KiliExporterSelector
from kili.services.export.format.yolo import YoloExporterSelector
from kili.services.export.types import ExportType, LabelFormat, SplitOption
from kili.services.types import LogLevel, ProjectId


def export_labels(  # pylint: disable=too-many-arguments, too-many-locals
    kili,
    asset_ids: Optional[List[str]],
    project_id: ProjectId,
    export_type: ExportType,
    label_format: LabelFormat,
    split_option: SplitOption,
    single_file: bool,
    output_file: str,
    disable_tqdm: bool,
    log_level: LogLevel,
) -> None:
    """
    Export the selected assets into the required format, and save it into a file archive.
    """
    if kili.count_projects(project_id=project_id) == 0:
        raise NotFound(f"project ID: {project_id}")

    export_params = ExportParams(
        assets_ids=asset_ids,
        project_id=project_id,
        export_type=export_type,
        label_format=label_format,
        split_option=split_option,
        single_file=single_file,
        output_file=output_file,
    )

    logger_params = LoggerParams(
        disable_tqdm=disable_tqdm,
        level=log_level,
    )

    content_repository_params = ContentRepositoryParams(
        router_endpoint=kili.auth.api_endpoint,
        router_headers={
            "Authorization": f"X-API-Key: {kili.auth.api_key}",
        },
    )

    if label_format in get_args(LabelFormat):
<<<<<<< HEAD
        if label_format in ["raw", "kili"]:
            exporter_selector = KiliExporterSelector()
        else:
            exporter_selector = YoloExporterSelector()
        exporter = exporter_selector.select_exporter(
=======
        format_exporter_selector_mapping = {
            "raw": KiliExporterSelector,
            "coco": CocoExporterSelector,
            "yolo_v4": YoloExporterSelector,
            "yolo_v5": YoloExporterSelector,
            "yolo_v7": YoloExporterSelector,
        }
        assert set(format_exporter_selector_mapping.keys()) == set(
            get_args(LabelFormat)
        )  # ensures full mapping
        exporter_selector = format_exporter_selector_mapping[label_format]
        exporter = exporter_selector.init_exporter(
>>>>>>> 409d9cf1
            kili, logger_params, export_params, content_repository_params
        )
        exporter.export_project(kili, export_params, logger_params)
    else:
        raise ValueError(f'Label format "{label_format}" is not implemented or does not exist.')<|MERGE_RESOLUTION|>--- conflicted
+++ resolved
@@ -58,15 +58,9 @@
     )
 
     if label_format in get_args(LabelFormat):
-<<<<<<< HEAD
-        if label_format in ["raw", "kili"]:
-            exporter_selector = KiliExporterSelector()
-        else:
-            exporter_selector = YoloExporterSelector()
-        exporter = exporter_selector.select_exporter(
-=======
         format_exporter_selector_mapping = {
             "raw": KiliExporterSelector,
+            "kili": KiliExporterSelector,
             "coco": CocoExporterSelector,
             "yolo_v4": YoloExporterSelector,
             "yolo_v5": YoloExporterSelector,
@@ -77,7 +71,6 @@
         )  # ensures full mapping
         exporter_selector = format_exporter_selector_mapping[label_format]
         exporter = exporter_selector.init_exporter(
->>>>>>> 409d9cf1
             kili, logger_params, export_params, content_repository_params
         )
         exporter.export_project(kili, export_params, logger_params)
