--- conflicted
+++ resolved
@@ -38,11 +38,7 @@
     """
     Export the selected assets into the required format, and save it into a file archive.
     """
-<<<<<<< HEAD
-    get_project(kili, project_id, ["id"])  # check that the project exists
-=======
     get_project(auth, project_id, ["id"])
->>>>>>> 163e4d16
 
     if with_assets:
         count = AssetQuery(auth.client).count(AssetWhere(project_id=project_id))
