"""Module for label parsing."""

from copy import deepcopy
from typing import Dict

<<<<<<< HEAD
from kili.enums import InputType
from kili.services.label_data_parsing import json_response as json_response_module

from .types import Project
=======
from kili.core.enums import InputType

from .json_response import ParsedJobs
>>>>>>> 127810dc


class ParsedLabel(Dict):
    """Class that parses a label."""

    def __init__(self, label: Dict, json_interface: Dict, input_type: InputType) -> None:
        """Class that parses a label.

        The class behaves like a dict but adds the attribute "jobs".

        The original label is not modified.

        Args:
            label: Label to parse.
            json_interface: Json interface of the project.
            input_type: Type of assets of the project.

        !!! Example
            ```python
            label = kili.labels(...)[0]
            parsed_label = ParsedLabel(label, json_interface, input_type)
            print(parsed_label.jobs["JOB_0"].category.name)  # "A"
            ```
        """
        super().__init__(deepcopy(label))

<<<<<<< HEAD
        project_info = Project(inputType=input_type, jsonInterface=json_interface["jobs"])

        self.jobs = json_response_module.ParsedJobs(
            project_info=project_info, json_response=self["jsonResponse"]
=======
        self.jobs = ParsedJobs(
            json_response=self["jsonResponse"],
            json_interface=json_interface,
            input_type=input_type,
>>>>>>> 127810dc
        )

    def to_dict(self) -> Dict:
        """Returns a copy of the parsed label as a dict."""
        ret = {k: deepcopy(v) for k, v in self.items() if k != "jsonResponse"}
        ret["jsonResponse"] = self.jobs.to_dict()
        return ret<|MERGE_RESOLUTION|>--- conflicted
+++ resolved
@@ -3,16 +3,10 @@
 from copy import deepcopy
 from typing import Dict
 
-<<<<<<< HEAD
-from kili.enums import InputType
+from kili.core.enums import InputType
 from kili.services.label_data_parsing import json_response as json_response_module
 
 from .types import Project
-=======
-from kili.core.enums import InputType
-
-from .json_response import ParsedJobs
->>>>>>> 127810dc
 
 
 class ParsedLabel(Dict):
@@ -39,17 +33,10 @@
         """
         super().__init__(deepcopy(label))
 
-<<<<<<< HEAD
         project_info = Project(inputType=input_type, jsonInterface=json_interface["jobs"])
 
         self.jobs = json_response_module.ParsedJobs(
             project_info=project_info, json_response=self["jsonResponse"]
-=======
-        self.jobs = ParsedJobs(
-            json_response=self["jsonResponse"],
-            json_interface=json_interface,
-            input_type=input_type,
->>>>>>> 127810dc
         )
 
     def to_dict(self) -> Dict:
