--- conflicted
+++ resolved
@@ -379,14 +379,7 @@
         return False
 
     def _can_upload_from_local_data(self):
-<<<<<<< HEAD
-        user_me = self.kili.get_user()
-=======
         user_me = self.kili.kili_api_gateway.get_current_user(fields=("email",))
-        where = OrganizationWhere(
-            email=user_me["email"],
-        )
->>>>>>> 8dc1966b
         options = QueryOptions(disable_tqdm=True)
         organization = next(
             iter(
