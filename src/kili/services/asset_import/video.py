--- conflicted
+++ resolved
@@ -4,11 +4,7 @@
 from concurrent.futures import ThreadPoolExecutor
 from enum import Enum
 from itertools import repeat
-<<<<<<< HEAD
 from json import JSONDecodeError
-=======
-from json import JSONDecodeError, loads
->>>>>>> 707412c5
 from typing import List
 
 from kili.core.helpers import get_mime_type, is_url
@@ -173,7 +169,6 @@
         should_use_native_video_array = []
         for asset in assets:
             # json_metadata stringification is done later on the call
-<<<<<<< HEAD
             json_metadata_ = asset.get("json_metadata")
             if not json_metadata_:
                 return False
@@ -182,10 +177,6 @@
             if not processing_parameters:
                 return False
 
-=======
-            json_metadata_ = asset.get("json_metadata", {})
-            processing_parameters = json_metadata_.get("processingParameters", {})
->>>>>>> 707412c5
             should_use_native_video_array.append(
                 processing_parameters.get("shouldUseNativeVideo", True)
             )
@@ -205,20 +196,13 @@
     def has_complete_processing_parameters(asset) -> bool:
         """Determine if assets should be imported asynchronously and cut into frames."""
         try:
-<<<<<<< HEAD
             # json_metadata stringification is done later on the call
             json_metadata = asset.get("json_metadata")
             if not json_metadata:
                 return False
 
             processing_parameters = json_metadata.get("processingParameters")
-=======
-            json_metadata = asset.get("jsonMetadata")
-            if not json_metadata:
-                return False
-
-            processing_parameters = loads(json_metadata).get("processingParameters")
->>>>>>> 707412c5
+
             if not processing_parameters:
                 return False
 
@@ -229,11 +213,7 @@
                 "numberOfFrames",
                 "startTime",
             ]
-<<<<<<< HEAD
             required_types = [str, float, float, int, float]
-=======
-            required_types = [str, int, float, int, float]
->>>>>>> 707412c5
 
             for key, required_type in zip(required_keys, required_types):
                 value = processing_parameters.get(key)
