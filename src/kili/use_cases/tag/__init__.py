--- conflicted
+++ resolved
@@ -1,10 +1,6 @@
 """Tag use cases."""
 from collections import defaultdict
-<<<<<<< HEAD
-from typing import Dict, List, Optional, Sequence
-=======
-from typing import Dict, List
->>>>>>> 0eedc8b1
+from typing import Dict, List, Optional
 
 from kili.adapters.kili_api_gateway import KiliAPIGateway
 from kili.adapters.kili_api_gateway.tag.types import UpdateTagReturnData
@@ -31,11 +27,7 @@
         )
 
     def tag_project(
-<<<<<<< HEAD
-        self, project_id: str, tag_ids: Sequence[str], disable_tqdm: Optional[bool]
-=======
-        self, project_id: str, tag_ids: ListOrTuple[str], disable_tqdm: bool
->>>>>>> 0eedc8b1
+        self, project_id: str, tag_ids: ListOrTuple[str], disable_tqdm: Optional[bool]
     ) -> List[TagId]:
         """Assign tags to a project."""
         tags_of_orga = self._kili_api_gateway.list_tags_by_org(fields=("id",))
