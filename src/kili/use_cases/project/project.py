--- conflicted
+++ resolved
@@ -97,8 +97,6 @@
         metadata_types: Optional[Dict],
     ) -> Dict[str, object]:
         """Update properties in a project."""
-<<<<<<< HEAD
-=======
         if consensus_tot_coverage is not None and not 0 <= consensus_tot_coverage <= 100:
             raise ValueError(
                 "Argument `consensus_tot_coverage` must be comprised between 0 and 100."
@@ -110,7 +108,6 @@
         if review_coverage is not None and not 0 <= review_coverage <= 100:
             raise ValueError("Argument `review_coverage` must be comprised between 0 and 100.")
 
->>>>>>> 266839f4
         project_data = ProjectDataKiliAPIGatewayInput(
             can_navigate_between_assets=can_navigate_between_assets,
             can_skip_asset=can_skip_asset,
