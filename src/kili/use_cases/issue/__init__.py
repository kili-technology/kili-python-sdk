--- conflicted
+++ resolved
@@ -2,10 +2,7 @@
 
 from typing import Dict, Generator, List
 
-<<<<<<< HEAD
-=======
 from kili.adapters.kili_api_gateway.helpers.queries import QueryOptions
->>>>>>> 37c6a079
 from kili.adapters.kili_api_gateway.issue.types import IssueToCreateKiliAPIGatewayInput
 from kili.domain.issue import IssueFilters, IssueId
 from kili.domain.types import ListOrTuple
@@ -34,12 +31,9 @@
             )
             for issue in issues
         ]
-<<<<<<< HEAD
         return self._kili_api_gateway.create_issues(
             type_="ISSUE", issues=gateway_issues, description="Creating issues"
         )
-=======
-        return self._kili_api_gateway.create_issues(type_="ISSUE", issues=gateway_issues)
 
     def count_issues(self, filters: IssueFilters) -> int:
         """Count issues."""
@@ -49,5 +43,4 @@
         self, filters: IssueFilters, fields: ListOrTuple[str], options: QueryOptions
     ) -> Generator[Dict, None, None]:
         """List issues."""
-        return self._kili_api_gateway.list_issues(filters=filters, fields=fields, options=options)
->>>>>>> 37c6a079
+        return self._kili_api_gateway.list_issues(filters=filters, fields=fields, options=options)