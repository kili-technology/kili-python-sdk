"""Base class for entrypoints dealing with GraphQL operations."""
import abc
from typing import Optional, Type, TypeVar

<<<<<<< HEAD
from kili.adapters.http_client import HttpClient
=======
import requests

from kili.adapters.kili_api_gateway import KiliAPIGateway
>>>>>>> c569be99
from kili.core.graphql.graphql_client import GraphQLClient
from kili.core.helpers import format_result

T = TypeVar("T")


class BaseOperationEntrypointMixin(abc.ABC):
    """Base class for entrypoints dealing with GraphQL operations."""

    # FIXME: graphql_client and http_client should be removed once
    # all methods have been moved to the new architecture
    graphql_client: GraphQLClient
<<<<<<< HEAD
    http_client: HttpClient
=======
    http_client: requests.Session
    kili_api_gateway: KiliAPIGateway
>>>>>>> c569be99

    def format_result(self, name: str, result: dict, object_: Optional[Type[T]] = None) -> T:
        """Format the result of a graphQL query.

        FIXME: this should not be used at that level.
        """
        return format_result(name, result, object_, self.http_client)<|MERGE_RESOLUTION|>--- conflicted
+++ resolved
@@ -2,13 +2,8 @@
 import abc
 from typing import Optional, Type, TypeVar
 
-<<<<<<< HEAD
 from kili.adapters.http_client import HttpClient
-=======
-import requests
-
 from kili.adapters.kili_api_gateway import KiliAPIGateway
->>>>>>> c569be99
 from kili.core.graphql.graphql_client import GraphQLClient
 from kili.core.helpers import format_result
 
@@ -21,12 +16,8 @@
     # FIXME: graphql_client and http_client should be removed once
     # all methods have been moved to the new architecture
     graphql_client: GraphQLClient
-<<<<<<< HEAD
     http_client: HttpClient
-=======
-    http_client: requests.Session
     kili_api_gateway: KiliAPIGateway
->>>>>>> c569be99
 
     def format_result(self, name: str, result: dict, object_: Optional[Type[T]] = None) -> T:
         """Format the result of a graphQL query.
