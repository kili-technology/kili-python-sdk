"""Label mutations."""

import warnings
from json import dumps
from typing import Dict, List, Literal, Optional

from typeguard import typechecked

from kili import services
from kili.core.graphql.graphql_client import GraphQLClient
from kili.core.helpers import deprecate
from kili.entrypoints.base import BaseOperationEntrypointMixin
from kili.entrypoints.mutations.helpers import check_asset_identifier_arguments
from kili.entrypoints.mutations.label.queries import (
    GQL_APPEND_TO_LABELS,
    GQL_CREATE_HONEYPOT,
    GQL_DELETE_LABELS,
    GQL_UPDATE_PROPERTIES_IN_LABEL,
)
from kili.orm import Label
from kili.services.helpers import (
    assert_all_arrays_have_same_size,
    infer_ids_from_external_ids,
)
from kili.services.types import LabelType
from kili.utils.logcontext import for_all_methods, log_call


@for_all_methods(log_call, exclude=["__init__"])
class MutationsLabel(BaseOperationEntrypointMixin):
    """Set of Label mutations."""

    graphql_client: GraphQLClient

    # pylint: disable=too-many-arguments
    @typechecked
    def create_predictions(
        self,
        project_id: str,
        external_id_array: Optional[List[str]] = None,
        model_name_array: Optional[List[str]] = None,
        json_response_array: Optional[List[dict]] = None,
        model_name: Optional[str] = None,
        asset_id_array: Optional[List[str]] = None,
        disable_tqdm: bool = False,
    ) -> Dict[Literal["id"], str]:
        # pylint: disable=line-too-long
        """Create predictions for specific assets.

        Args:
            project_id: Identifier of the project.
            external_id_array: The external IDs of the assets for which we want to add predictions.
            model_name_array: Deprecated, use `model_name` instead.
            json_response_array: The predictions are given here. For examples,
                see [the recipe](https://docs.kili-technology.com/recipes/importing-labels-and-predictions).
            model_name: The name of the model that generated the predictions
            asset_id_array: The internal IDs of the assets for which we want to add predictions.
            disable_tqdm: Disable tqdm progress bar.

        Returns:
            A dictionary with the project `id`.

        !!! example "Recipe"
            For more detailed examples on how to create predictions, see [the recipe](https://docs.kili-technology.com/recipes/importing-labels-and-predictions).

        !!! warning "model name"
            The use of `model_name_array` is deprecated. Creating predictions from different
            models is not supported anymore. Please use `model_name` argument instead to
            provide the predictions model name.
        """
        if json_response_array is None or len(json_response_array) == 0:
            raise ValueError(
                "json_response_array is empty, you must provide at least one prediction to upload"
            )
        assert_all_arrays_have_same_size(
            [external_id_array, json_response_array, model_name_array, asset_id_array]
        )
        if model_name is None:
            if model_name_array is None:
                raise ValueError("You must provide a model name with the model_name argument ")
            if len(set(model_name_array)) > 1:
                raise ValueError(
                    "Creating predictions from different models is not supported anymore. Separate"
                    " your calls by models."
                )
            warnings.warn(
                "The use of `model_name_array` is deprecated. Creating predictions from"
                " different models is not supported anymore. Please use `model_name` argument"
                " instead to provide the predictions model name.",
                DeprecationWarning,
                stacklevel=1,
            )
            model_name = model_name_array[0]

        labels = [
            {
                "asset_id": asset_id,
                "asset_external_id": asset_external_id,
                "json_response": json_response,
            }
            for (asset_id, asset_external_id, json_response) in list(
                zip(
                    asset_id_array or [None] * len(json_response_array),
                    external_id_array or [None] * len(json_response_array),
                    json_response_array,
                )
            )
        ]
        services.import_labels_from_dict(
            self, project_id, labels, "PREDICTION", model_name, disable_tqdm
        )
        return {"id": project_id}

    @deprecate(
        msg=(
            "append_to_labels method is deprecated. Please use append_labels instead. This new"
            " function allows to import several labels 10 times faster."
        )
    )
    @typechecked
    def append_to_labels(
        self,
        json_response: dict,
        author_id: Optional[str] = None,
        label_asset_external_id: Optional[str] = None,
        label_asset_id: Optional[str] = None,
        label_type: LabelType = "DEFAULT",
        project_id: Optional[str] = None,
        seconds_to_label: Optional[int] = 0,
    ):
        """!!! danger "[DEPRECATED]"
            append_to_labels method is deprecated. Please use append_labels instead.
            This new function allows to import several labels 10 times faster.

        Append a label to an asset.

        Args:
            json_response: Label is given here.
            author_id: ID of the author of the label.
            label_asset_external_id: External identifier of the asset.
            label_asset_id: Identifier of the asset.
            project_id: Identifier of the project.
            label_type: Can be one of `AUTOSAVE`, `DEFAULT`, `PREDICTION`, `REVIEW` or `INFERENCE`.
            seconds_to_label: Time to create the label.

        !!! warning
            Either provide `label_asset_id` or `label_asset_external_id` and `project_id`

        Returns:
            A result object which indicates if the mutation was successful,
                or an error message.

        Examples:
            >>> kili.append_to_labels(label_asset_id=asset_id, json_response={...})
        """
        if author_id is None:
            user = self.get_user()  # type: ignore  # pylint: disable=no-member
            author_id = user["id"]

        check_asset_identifier_arguments(
            project_id,
            [label_asset_id] if label_asset_id else None,
            [label_asset_external_id] if label_asset_external_id else None,
        )
        if label_asset_id is None:
            assert label_asset_external_id and project_id
            label_asset_id = infer_ids_from_external_ids(
                self, [label_asset_external_id], project_id
            )[label_asset_external_id]
        variables = {
            "data": {
                "authorID": author_id,
                "jsonResponse": dumps(json_response),
                "labelType": label_type,
                "secondsToLabel": seconds_to_label,
            },
            "where": {"id": label_asset_id},
        }
        result = self.graphql_client.execute(GQL_APPEND_TO_LABELS, variables)
        return self.format_result("data", result, Label)

    @typechecked
    def append_labels(  # pylint: disable=dangerous-default-value
        self,
        asset_id_array: Optional[List[str]] = None,
        json_response_array: List[Dict] = [],
        author_id_array: Optional[List[str]] = None,
        seconds_to_label_array: Optional[List[int]] = None,
        model_name: Optional[str] = None,
        label_type: LabelType = "DEFAULT",
        project_id: Optional[str] = None,
        asset_external_id_array: Optional[List[str]] = None,
        disable_tqdm: bool = False,
    ) -> List[Dict[Literal["id"], str]]:
        """Append labels to assets.

        Args:
            asset_id_array: list of asset internal ids to append labels on.
            json_response_array: list of labels to append.
            author_id_array: list of the author id of the labels.
            seconds_to_label_array: list of times taken to produce the label, in seconds.
            model_name: Name of the model that generated the labels.
                Only useful when uploading PREDICTION or INFERENCE labels.
            label_type: Can be one of `AUTOSAVE`, `DEFAULT`, `PREDICTION`, `REVIEW` or `INFERENCE`.
            project_id: Identifier of the project.
            asset_external_id_array: list of asset external ids to append labels on.
            disable_tqdm: Disable tqdm progress bar.

        Returns:
            A list of dictionaries with the label ids.

        Examples:
            >>> kili.append_labels(
                    asset_id_array=['cl9wmlkuc00050qsz6ut39g8h', 'cl9wmlkuw00080qsz2kqh8aiy'],
                    json_response_array=[{...}, {...}]
                )
        """
        if len(json_response_array) == 0:
            raise ValueError(
                "json_response_array is empty, you must provide at least one label to upload"
            )
        check_asset_identifier_arguments(project_id, asset_id_array, asset_external_id_array)
        assert_all_arrays_have_same_size(
            [
                seconds_to_label_array,
                author_id_array,
                json_response_array,
                asset_external_id_array,
                asset_id_array,
            ]
        )

        labels = [
            {
                "asset_id": asset_id,
                "asset_external_id": asset_external_id,
                "json_response": json_response,
                "seconds_to_label": seconds_to_label,
                "author_id": author_id,
            }
            for (asset_id, asset_external_id, json_response, seconds_to_label, author_id) in list(
                zip(
                    asset_id_array or [None] * len(json_response_array),
                    asset_external_id_array or [None] * len(json_response_array),
                    json_response_array,
                    seconds_to_label_array or [None] * len(json_response_array),
                    author_id_array or [None] * len(json_response_array),
                )
            )
        ]
        return services.import_labels_from_dict(
            self, project_id, labels, label_type, model_name, disable_tqdm
        )

    @typechecked
    def update_properties_in_label(
        self,
        label_id: str,
        seconds_to_label: Optional[int] = None,
        model_name: Optional[str] = None,
        json_response: Optional[dict] = None,
    ) -> Dict[Literal["id"], str]:
        """Update properties of a label.

        Args:
            label_id: Identifier of the label
            seconds_to_label: Time to create the label
            model_name: Name of the model
            json_response: The label is given here

        Returns:
            A dictionary with the label `id`.

        Examples:
            >>> kili.update_properties_in_label(label_id=label_id, json_response={...})
        """
        formatted_json_response = None if json_response is None else dumps(json_response)
        variables = {
            "labelID": label_id,
            "secondsToLabel": seconds_to_label,
            "modelName": model_name,
            "jsonResponse": formatted_json_response,
        }
        result = self.graphql_client.execute(GQL_UPDATE_PROPERTIES_IN_LABEL, variables)
        return self.format_result("data", result)

    @typechecked
    def create_honeypot(
        self,
        json_response: dict,
        asset_external_id: Optional[str] = None,
        asset_id: Optional[str] = None,
        project_id: Optional[str] = None,
    ) -> Label:
        """Create honeypot for an asset.

        !!! info
            Uses the given `json_response` to create a `REVIEW` label.
            This enables Kili to compute a`honeypotMark`,
            which measures the similarity between this label and other labels.

        Args:
            json_response: The JSON response of the honeypot label of the asset.
            asset_id: Identifier of the asset.
                Either provide `asset_id` or `asset_external_id` and `project_id`.
            asset_external_id: External identifier of the asset.
                Either provide `asset_id` or `asset_external_id` and `project_id`.
            project_id: Identifier of the project.
                Either provide `asset_id` or `asset_external_id` and `project_id`.

        Returns:
            A dictionary-like object representing the created label.
        """
        if asset_id is None:
            if asset_external_id is None or project_id is None:
                raise ValueError(
                    "Either provide `asset_id` or `asset_external_id` and `project_id`."
                )
            asset_id = infer_ids_from_external_ids(self, [asset_external_id], project_id)[
                asset_external_id
            ]

        variables = {
            "data": {"jsonResponse": dumps(json_response)},
            "where": {"id": asset_id},
        }
        result = self.graphql_client.execute(GQL_CREATE_HONEYPOT, variables)
<<<<<<< HEAD
        return format_result("data", result, Label)

    @typechecked
    def delete_labels(self, ids: List[str]):
        """Delete labels.

        Args:
            ids: List of label ids to delete.

        Returns:
            The deleted label ids.
        """
        variables = {"ids": ids}
        result = self.graphql_client.execute(GQL_DELETE_LABELS, variables)
        return format_result("data", result)
=======
        return self.format_result("data", result, Label)
>>>>>>> 8c985c9c
<|MERGE_RESOLUTION|>--- conflicted
+++ resolved
@@ -325,8 +325,7 @@
             "where": {"id": asset_id},
         }
         result = self.graphql_client.execute(GQL_CREATE_HONEYPOT, variables)
-<<<<<<< HEAD
-        return format_result("data", result, Label)
+        return self.format_result("data", result, Label)
 
     @typechecked
     def delete_labels(self, ids: List[str]):
@@ -340,7 +339,4 @@
         """
         variables = {"ids": ids}
         result = self.graphql_client.execute(GQL_DELETE_LABELS, variables)
-        return format_result("data", result)
-=======
-        return self.format_result("data", result, Label)
->>>>>>> 8c985c9c
+        return self.format_result("data", result)