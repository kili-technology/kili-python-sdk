"""Label queries."""

from functools import partial
from typing import (
    Dict,
    Generator,
    Iterable,
    List,
    Literal,
    Optional,
    Union,
    cast,
    overload,
)

import pandas as pd
from typeguard import typechecked

<<<<<<< HEAD
from kili import services
=======
from kili.core.graphql import QueryOptions
from kili.core.graphql.operations.asset.queries import AssetQuery, AssetWhere
>>>>>>> cf5c24b0
from kili.core.graphql.operations.label.queries import LabelQuery, LabelWhere
from kili.core.helpers import validate_category_search_query
from kili.entrypoints.base import BaseOperationEntrypointMixin
<<<<<<< HEAD
from kili.gateways.kili_api_gateway import KiliAPIGateway
from kili.gateways.kili_api_gateway.asset.types import AssetWhere
from kili.gateways.kili_api_gateway.queries import QueryOptions
from kili.presentation.client.common_validators import disable_tqdm_if_as_generator
=======
from kili.services.export import export_labels
>>>>>>> cf5c24b0
from kili.services.export.exceptions import NoCompatibleJobError
from kili.services.export.types import CocoAnnotationModifier, LabelFormat, SplitOption
from kili.services.helpers import infer_ids_from_external_ids
from kili.services.project import get_project
from kili.services.types import ProjectId
from kili.utils.labels.parsing import ParsedLabel, parse_labels
from kili.utils.logcontext import for_all_methods, log_call


@for_all_methods(log_call, exclude=["__init__"])
class QueriesLabel(BaseOperationEntrypointMixin):
    """Set of Label queries."""

    kili_api_gateway: KiliAPIGateway

    # pylint: disable=too-many-arguments,too-many-locals,dangerous-default-value

    @overload
    def labels(
        self,
        project_id: str,
        asset_id: Optional[str] = None,
        asset_status_in: Optional[List[str]] = None,
        asset_external_id_in: Optional[List[str]] = None,
        author_in: Optional[List[str]] = None,
        created_at: Optional[str] = None,
        created_at_gte: Optional[str] = None,
        created_at_lte: Optional[str] = None,
        fields: List[str] = [
            "author.email",
            "author.id",
            "id",
            "jsonResponse",
            "labelType",
            "secondsToLabel",
            "assetId",
        ],
        first: Optional[int] = None,
        honeypot_mark_gte: Optional[float] = None,
        honeypot_mark_lte: Optional[float] = None,
        id_contains: Optional[List[str]] = None,
        label_id: Optional[str] = None,
        skip: int = 0,
        type_in: Optional[List[str]] = None,
        user_id: Optional[str] = None,
        disable_tqdm: bool = False,
        category_search: Optional[str] = None,
        output_format: Literal["dict"] = "dict",
        *,
        as_generator: Literal[True],
    ) -> Generator[Dict, None, None]:
        ...

    @overload
    def labels(
        self,
        project_id: str,
        asset_id: Optional[str] = None,
        asset_status_in: Optional[List[str]] = None,
        asset_external_id_in: Optional[List[str]] = None,
        author_in: Optional[List[str]] = None,
        created_at: Optional[str] = None,
        created_at_gte: Optional[str] = None,
        created_at_lte: Optional[str] = None,
        fields: List[str] = [
            "author.email",
            "author.id",
            "id",
            "jsonResponse",
            "labelType",
            "secondsToLabel",
            "assetId",
        ],
        first: Optional[int] = None,
        honeypot_mark_gte: Optional[float] = None,
        honeypot_mark_lte: Optional[float] = None,
        id_contains: Optional[List[str]] = None,
        label_id: Optional[str] = None,
        skip: int = 0,
        type_in: Optional[List[str]] = None,
        user_id: Optional[str] = None,
        disable_tqdm: bool = False,
        category_search: Optional[str] = None,
        output_format: Literal["dict"] = "dict",
        *,
        as_generator: Literal[False] = False,
    ) -> List[Dict]:
        ...

    @overload
    def labels(
        self,
        project_id: str,
        asset_id: Optional[str] = None,
        asset_status_in: Optional[List[str]] = None,
        asset_external_id_in: Optional[List[str]] = None,
        author_in: Optional[List[str]] = None,
        created_at: Optional[str] = None,
        created_at_gte: Optional[str] = None,
        created_at_lte: Optional[str] = None,
        fields: List[str] = [
            "author.email",
            "author.id",
            "id",
            "jsonResponse",
            "labelType",
            "secondsToLabel",
            "assetId",
        ],
        first: Optional[int] = None,
        honeypot_mark_gte: Optional[float] = None,
        honeypot_mark_lte: Optional[float] = None,
        id_contains: Optional[List[str]] = None,
        label_id: Optional[str] = None,
        skip: int = 0,
        type_in: Optional[List[str]] = None,
        user_id: Optional[str] = None,
        disable_tqdm: bool = False,
        category_search: Optional[str] = None,
        output_format: Literal["parsed_label"] = "parsed_label",
        *,
        as_generator: Literal[False] = False,
    ) -> List[ParsedLabel]:
        ...

    @overload
    def labels(
        self,
        project_id: str,
        asset_id: Optional[str] = None,
        asset_status_in: Optional[List[str]] = None,
        asset_external_id_in: Optional[List[str]] = None,
        author_in: Optional[List[str]] = None,
        created_at: Optional[str] = None,
        created_at_gte: Optional[str] = None,
        created_at_lte: Optional[str] = None,
        fields: List[str] = [
            "author.email",
            "author.id",
            "id",
            "jsonResponse",
            "labelType",
            "secondsToLabel",
            "assetId",
        ],
        first: Optional[int] = None,
        honeypot_mark_gte: Optional[float] = None,
        honeypot_mark_lte: Optional[float] = None,
        id_contains: Optional[List[str]] = None,
        label_id: Optional[str] = None,
        skip: int = 0,
        type_in: Optional[List[str]] = None,
        user_id: Optional[str] = None,
        disable_tqdm: bool = False,
        category_search: Optional[str] = None,
        output_format: Literal["parsed_label"] = "parsed_label",
        *,
        as_generator: Literal[True] = True,
    ) -> Generator[ParsedLabel, None, None]:
        ...

    @typechecked
    def labels(
        self,
        project_id: str,
        asset_id: Optional[str] = None,
        asset_status_in: Optional[List[str]] = None,
        asset_external_id_in: Optional[List[str]] = None,
        author_in: Optional[List[str]] = None,
        created_at: Optional[str] = None,
        created_at_gte: Optional[str] = None,
        created_at_lte: Optional[str] = None,
        fields: List[str] = [
            "author.email",
            "author.id",
            "id",
            "jsonResponse",
            "labelType",
            "secondsToLabel",
            "isLatestLabelForUser",
            "assetId",
        ],
        first: Optional[int] = None,
        honeypot_mark_gte: Optional[float] = None,
        honeypot_mark_lte: Optional[float] = None,
        id_contains: Optional[List[str]] = None,
        label_id: Optional[str] = None,
        skip: int = 0,
        type_in: Optional[List[str]] = None,
        user_id: Optional[str] = None,
        disable_tqdm: bool = False,
        category_search: Optional[str] = None,
        output_format: Literal["dict", "parsed_label"] = "dict",
        *,
        as_generator: bool = False,
    ) -> Iterable[Union[Dict, ParsedLabel]]:
        # pylint: disable=line-too-long
        """Get a label list or a label generator from a project based on a set of criteria.

        Args:
            project_id: Identifier of the project.
            asset_id: Identifier of the asset.
            asset_status_in: Returned labels should have a status that belongs to that list, if given.
                Possible choices : `TODO`, `ONGOING`, `LABELED`, `TO REVIEW` or `REVIEWED`.
            asset_external_id_in: Returned labels should have an external id that belongs to that list, if given.
            author_in: Returned labels should have been made by authors in that list, if given.
                An author can be designated by the first name, the last name, or the first name + last name.
            created_at: Returned labels should have their creation date equal to this date.
            created_at_gte: Returned labels should have their creation date greater or equal to this date.
            created_at_lte: Returned labels should have their creation date lower or equal to this date.
            fields: All the fields to request among the possible fields for the labels.
                See [the documentation](https://docs.kili-technology.com/reference/graphql-api#label) for all possible fields.
            first: Maximum number of labels to return.
            honeypot_mark_gte: Returned labels should have a label whose honeypot is greater than this number.
            honeypot_mark_lte: Returned labels should have a label whose honeypot is lower than this number.
            id_contains: Filters out labels not belonging to that list. If empty, no filtering is applied.
            label_id: Identifier of the label.
            skip: Number of labels to skip (they are ordered by their date of creation, first to last).
            type_in: Returned labels should have a label whose type belongs to that list, if given.
            user_id: Identifier of the user.
            disable_tqdm: If `True`, the progress bar will be disabled.
            as_generator: If `True`, a generator on the labels is returned.
            category_search: Query to filter labels based on the content of their jsonResponse.
            output_format: If `dict`, the output is an iterable of Python dictionaries.
                If `parsed_label`, the output is an iterable of parsed labels objects. More information on parsed labels in the [documentation](https://python-sdk-docs.kili-technology.com/latest/sdk/tutorials/label_parsing/).

        !!! info "Dates format"
            Date strings should have format: "YYYY-MM-DD"

        Returns:
            An iterable of labels.

        Examples:
            >>> kili.labels(project_id=project_id, fields=['jsonResponse', 'labelOf.externalId']) # returns a list of all labels of a project and their assets external ID
            >>> kili.labels(project_id=project_id, fields=['jsonResponse'], as_generator=True) # returns a generator of all labels of a project

        !!! example "How to filter based on label categories"
            The search query is composed of logical expressions following this format:

                [job_name].[category_name].count [comparaison_operator] [value]
            where:

            - `[job_name]` is the name of the job in the interface
            - `[category_name]` is the name of the category in the interface for this job
            - `[comparaison_operator]` can be one of: [`==`, `>=`, `<=`, `<`, `>`]
            - `[value]` is an integer that represents the count of such objects of the given category in the label

            These operations can be separated by OR and AND operators

            Example:

                category_search = `JOB_CLASSIF.CATEGORY_A.count > 0`
                category_search = `JOB_CLASSIF.CATEGORY_A.count > 0 OR JOB_NER.CATEGORY_B.count > 0`
                category_search = `(JOB_CLASSIF.CATEGORY_A.count > 0 OR JOB_NER.CATEGORY_B.count > 0) AND JOB_BBOX.CATEGORY_C.count > 10`
        """
        if category_search:
            validate_category_search_query(category_search)

        where = LabelWhere(
            project_id=project_id,
            asset_id=asset_id,
            asset_status_in=asset_status_in,
            asset_external_id_in=asset_external_id_in,
            author_in=author_in,
            created_at=created_at,
            created_at_gte=created_at_gte,
            created_at_lte=created_at_lte,
            honeypot_mark_gte=honeypot_mark_gte,
            honeypot_mark_lte=honeypot_mark_lte,
            id_contains=id_contains,
            label_id=label_id,
            type_in=type_in,
            user_id=user_id,
            category_search=category_search,
        )

        post_call_function = None
        if output_format == "parsed_label":
            if "jsonResponse" not in fields:
                raise ValueError(
                    "The field 'jsonResponse' is required to parse labels. Please add it to the"
                    " 'fields' argument."
                )

            project = get_project(self, project_id, ["jsonInterface", "inputType"])

            post_call_function = partial(
                parse_labels,
                json_interface=project["jsonInterface"],
                input_type=project["inputType"],
            )

        disable_tqdm = disable_tqdm_if_as_generator(as_generator, disable_tqdm)
        options = QueryOptions(disable_tqdm, first, skip)
        labels_gen = LabelQuery(self.graphql_client, self.http_client)(
            where, fields, options, post_call_function
        )

        if as_generator:
            return labels_gen
        return list(labels_gen)

    @overload
    def predictions(
        self,
        project_id: str,
        asset_id: Optional[str] = None,
        asset_status_in: Optional[List[str]] = None,
        asset_external_id_in: Optional[List[str]] = None,
        author_in: Optional[List[str]] = None,
        created_at: Optional[str] = None,
        created_at_gte: Optional[str] = None,
        created_at_lte: Optional[str] = None,
        fields: Optional[List[str]] = None,
        first: Optional[int] = None,
        honeypot_mark_gte: Optional[float] = None,
        honeypot_mark_lte: Optional[float] = None,
        id_contains: Optional[List[str]] = None,
        label_id: Optional[str] = None,
        skip: int = 0,
        user_id: Optional[str] = None,
        disable_tqdm: bool = False,
        category_search: Optional[str] = None,
        *,
        as_generator: Literal[True],
    ) -> Generator[Dict, None, None]:
        ...

    @overload
    def predictions(
        self,
        project_id: str,
        asset_id: Optional[str] = None,
        asset_status_in: Optional[List[str]] = None,
        asset_external_id_in: Optional[List[str]] = None,
        author_in: Optional[List[str]] = None,
        created_at: Optional[str] = None,
        created_at_gte: Optional[str] = None,
        created_at_lte: Optional[str] = None,
        fields: Optional[List[str]] = None,
        first: Optional[int] = None,
        honeypot_mark_gte: Optional[float] = None,
        honeypot_mark_lte: Optional[float] = None,
        id_contains: Optional[List[str]] = None,
        label_id: Optional[str] = None,
        skip: int = 0,
        user_id: Optional[str] = None,
        disable_tqdm: bool = False,
        category_search: Optional[str] = None,
        *,
        as_generator: Literal[False] = False,
    ) -> List[Dict]:
        ...

    @typechecked
    def predictions(
        self,
        project_id: str,
        asset_id: Optional[str] = None,
        asset_status_in: Optional[List[str]] = None,
        asset_external_id_in: Optional[List[str]] = None,
        author_in: Optional[List[str]] = None,
        created_at: Optional[str] = None,
        created_at_gte: Optional[str] = None,
        created_at_lte: Optional[str] = None,
        fields: Optional[List[str]] = None,
        first: Optional[int] = None,
        honeypot_mark_gte: Optional[float] = None,
        honeypot_mark_lte: Optional[float] = None,
        id_contains: Optional[List[str]] = None,
        label_id: Optional[str] = None,
        skip: int = 0,
        user_id: Optional[str] = None,
        disable_tqdm: bool = False,
        category_search: Optional[str] = None,
        *,
        as_generator: bool = False,
    ) -> Iterable[Dict]:
        # pylint: disable=line-too-long
        """Get prediction labels from a project based on a set of criteria.

        This method is equivalent to the `kili.labels()` method, but it only returns label of type "PREDICTION".

        Args:
            project_id: Identifier of the project.
            asset_id: Identifier of the asset.
            asset_status_in: Returned labels should have a status that belongs to that list, if given.
                Possible choices : `TODO`, `ONGOING`, `LABELED`, `TO REVIEW` or `REVIEWED`
            asset_external_id_in: Returned labels should have an external id that belongs to that list, if given.
            author_in: Returned labels should have been made by authors in that list, if given.
                An author can be designated by the first name, the last name, or the first name + last name.
            created_at: Returned labels should have a label whose creation date is equal to this date.
            created_at_gte: Returned labels should have a label whose creation date is greater than this date.
            created_at_lte: Returned labels should have a label whose creation date is lower than this date.
            fields: All the fields to request among the possible fields for the labels.
                See [the documentation](https://docs.kili-technology.com/reference/graphql-api#label) for all possible fields.
            first: Maximum number of labels to return.
            honeypot_mark_gte: Returned labels should have a label whose honeypot is greater than this number.
            honeypot_mark_lte: Returned labels should have a label whose honeypot is lower than this number.
            id_contains: Filters out labels not belonging to that list. If empty, no filtering is applied.
            label_id: Identifier of the label.
            skip: Number of labels to skip (they are ordered by their date of creation, first to last).
            user_id: Identifier of the user.
            disable_tqdm: If `True`, the progress bar will be disabled
            as_generator: If `True`, a generator on the labels is returned.
            category_search: Query to filter labels based on the content of their jsonResponse

        Returns:
            An iterable of labels.

        Examples:
            >>> kili.predictions(project_id=project_id) # returns a list of prediction labels of a project
        """
        if fields is None:
            fields = [
                "author.email",
                "author.id",
                "id",
                "jsonResponse",
                "labelType",
                "modelName",
            ]
        return self.labels(
            project_id=project_id,
            asset_id=asset_id,
            asset_status_in=asset_status_in,
            asset_external_id_in=asset_external_id_in,
            author_in=author_in,
            created_at=created_at,
            created_at_gte=created_at_gte,
            created_at_lte=created_at_lte,
            fields=fields,
            first=first,
            honeypot_mark_gte=honeypot_mark_gte,
            honeypot_mark_lte=honeypot_mark_lte,
            id_contains=id_contains,
            label_id=label_id,
            skip=skip,
            type_in=["PREDICTION"],
            user_id=user_id,
            disable_tqdm=disable_tqdm,
            category_search=category_search,
            as_generator=as_generator,  # type: ignore
        )

    @overload
    def inferences(
        self,
        project_id: str,
        asset_id: Optional[str] = None,
        asset_status_in: Optional[List[str]] = None,
        asset_external_id_in: Optional[List[str]] = None,
        author_in: Optional[List[str]] = None,
        created_at: Optional[str] = None,
        created_at_gte: Optional[str] = None,
        created_at_lte: Optional[str] = None,
        fields: Optional[List[str]] = None,
        first: Optional[int] = None,
        honeypot_mark_gte: Optional[float] = None,
        honeypot_mark_lte: Optional[float] = None,
        id_contains: Optional[List[str]] = None,
        label_id: Optional[str] = None,
        skip: int = 0,
        user_id: Optional[str] = None,
        disable_tqdm: bool = False,
        category_search: Optional[str] = None,
        *,
        as_generator: Literal[True],
    ) -> Generator[Dict, None, None]:
        ...

    @overload
    def inferences(
        self,
        project_id: str,
        asset_id: Optional[str] = None,
        asset_status_in: Optional[List[str]] = None,
        asset_external_id_in: Optional[List[str]] = None,
        author_in: Optional[List[str]] = None,
        created_at: Optional[str] = None,
        created_at_gte: Optional[str] = None,
        created_at_lte: Optional[str] = None,
        fields: Optional[List[str]] = None,
        first: Optional[int] = None,
        honeypot_mark_gte: Optional[float] = None,
        honeypot_mark_lte: Optional[float] = None,
        id_contains: Optional[List[str]] = None,
        label_id: Optional[str] = None,
        skip: int = 0,
        user_id: Optional[str] = None,
        disable_tqdm: bool = False,
        category_search: Optional[str] = None,
        *,
        as_generator: Literal[False] = False,
    ) -> List[Dict]:
        ...

    @typechecked
    def inferences(
        self,
        project_id: str,
        asset_id: Optional[str] = None,
        asset_status_in: Optional[List[str]] = None,
        asset_external_id_in: Optional[List[str]] = None,
        author_in: Optional[List[str]] = None,
        created_at: Optional[str] = None,
        created_at_gte: Optional[str] = None,
        created_at_lte: Optional[str] = None,
        fields: Optional[List[str]] = None,
        first: Optional[int] = None,
        honeypot_mark_gte: Optional[float] = None,
        honeypot_mark_lte: Optional[float] = None,
        id_contains: Optional[List[str]] = None,
        label_id: Optional[str] = None,
        skip: int = 0,
        user_id: Optional[str] = None,
        disable_tqdm: bool = False,
        category_search: Optional[str] = None,
        *,
        as_generator: bool = False,
    ) -> Iterable[Dict]:
        # pylint: disable=line-too-long
        """Get inference labels from a project based on a set of criteria.

        This method is equivalent to the `kili.labels()` method, but it only returns label of type "INFERENCE".

        Args:
            project_id: Identifier of the project.
            asset_id: Identifier of the asset.
            asset_status_in: Returned labels should have a status that belongs to that list, if given.
                Possible choices : `TODO`, `ONGOING`, `LABELED`, `TO REVIEW` or `REVIEWED`
            asset_external_id_in: Returned labels should have an external id that belongs to that list, if given.
            author_in: Returned labels should have been made by authors in that list, if given.
                An author can be designated by the first name, the last name, or the first name + last name.
            created_at: Returned labels should have a label whose creation date is equal to this date.
            created_at_gte: Returned labels should have a label whose creation date is greater than this date.
            created_at_lte: Returned labels should have a label whose creation date is lower than this date.
            fields: All the fields to request among the possible fields for the labels.
                See [the documentation](https://docs.kili-technology.com/reference/graphql-api#label) for all possible fields.
            first: Maximum number of labels to return.
            honeypot_mark_gte: Returned labels should have a label whose honeypot is greater than this number.
            honeypot_mark_lte: Returned labels should have a label whose honeypot is lower than this number.
            id_contains: Filters out labels not belonging to that list. If empty, no filtering is applied.
            label_id: Identifier of the label.
            skip: Number of labels to skip (they are ordered by their date of creation, first to last).
            user_id: Identifier of the user.
            disable_tqdm: If `True`, the progress bar will be disabled
            as_generator: If `True`, a generator on the labels is returned.
            category_search: Query to filter labels based on the content of their jsonResponse

        Returns:
            An iterable of inference labels.

        Examples:
            >>> kili.inferences(project_id=project_id) # returns a list of inference labels of a project
        """
        if fields is None:
            fields = [
                "author.email",
                "author.id",
                "id",
                "jsonResponse",
                "labelType",
                "modelName",
            ]
        return self.labels(
            project_id=project_id,
            asset_id=asset_id,
            asset_status_in=asset_status_in,
            asset_external_id_in=asset_external_id_in,
            author_in=author_in,
            created_at=created_at,
            created_at_gte=created_at_gte,
            created_at_lte=created_at_lte,
            fields=fields,
            first=first,
            honeypot_mark_gte=honeypot_mark_gte,
            honeypot_mark_lte=honeypot_mark_lte,
            id_contains=id_contains,
            label_id=label_id,
            skip=skip,
            type_in=["INFERENCE"],
            user_id=user_id,
            disable_tqdm=disable_tqdm,
            category_search=category_search,
            as_generator=as_generator,  # type: ignore
        )

    @typechecked
    def export_labels_as_df(
        self,
        project_id: str,
        fields: List[str] = [
            "author.email",
            "author.id",
            "createdAt",
            "id",
            "labelType",
        ],
        asset_fields: List[str] = ["externalId"],
    ) -> pd.DataFrame:
        # pylint: disable=line-too-long
        """Get the labels of a project as a pandas DataFrame.

        Args:
            project_id: Identifier of the project
            fields: All the fields to request among the possible fields for the labels.
                See [the documentation](https://docs.kili-technology.com/reference/graphql-api#label) for all possible fields.
            asset_fields: All the fields to request among the possible fields for the assets.
                See [the documentation](https://docs.kili-technology.com/reference/graphql-api#asset) for all possible fields.

        Returns:
            A pandas DataFrame containing the labels.
        """
<<<<<<< HEAD
        services.get_project(self, project_id, ["id"])
        assets_gen = self.kili_api_gateway.list_assets(
=======
        get_project(self, project_id, ["id"])
        assets_gen = AssetQuery(self.graphql_client, self.http_client)(
>>>>>>> cf5c24b0
            AssetWhere(project_id=project_id),
            asset_fields + ["labels." + field for field in fields],
            QueryOptions(disable_tqdm=False),
            None,
        )
        labels = [
            dict(
                label,
                **{f"asset_{key}": asset[key] for key in asset if key != "labels"},
            )
            for asset in assets_gen
            for label in asset["labels"]
        ]
        labels_df = pd.DataFrame(labels)
        return labels_df

    @typechecked
    def count_labels(
        self,
        project_id: str,
        asset_id: Optional[str] = None,
        asset_status_in: Optional[List[str]] = None,
        asset_external_id_in: Optional[List[str]] = None,
        author_in: Optional[List[str]] = None,
        created_at: Optional[str] = None,
        created_at_gte: Optional[str] = None,
        created_at_lte: Optional[str] = None,
        honeypot_mark_gte: Optional[float] = None,
        honeypot_mark_lte: Optional[float] = None,
        label_id: Optional[str] = None,
        type_in: Optional[List[str]] = None,
        user_id: Optional[str] = None,
        category_search: Optional[str] = None,
        id_contains: Optional[List[str]] = None,
    ) -> int:
        # pylint: disable=line-too-long
        """Get the number of labels for the given parameters.

        Args:
            project_id: Identifier of the project.
            asset_id: Identifier of the asset.
            asset_status_in: Returned labels should have a status that belongs to that list, if given.
                Possible choices : `TODO`, `ONGOING`, `LABELED` or `REVIEWED`
            asset_external_id_in: Returned labels should have an external id that belongs to that list, if given.
            author_in: Returned labels should have been made by authors in that list, if given.
                An author can be designated by the first name, the last name, or the first name + last name.
            created_at: Returned labels should have a label whose creation date is equal to this date.
            created_at_gte: Returned labels should have a label whose creation date is greater than this date.
            created_at_lte: Returned labels should have a label whose creation date is lower than this date.
            honeypot_mark_gte: Returned labels should have a label whose honeypot is greater than this number.
            honeypot_mark_lte: Returned labels should have a label whose honeypot is lower than this number.
            label_id: Identifier of the label.
            type_in: Returned labels should have a label whose type belongs to that list, if given.
            user_id: Identifier of the user.
            category_search: Query to filter labels based on the content of their jsonResponse
            id_contains: Filters out labels not belonging to that list. If empty, no filtering is applied.

        !!! info "Dates format"
            Date strings should have format: "YYYY-MM-DD"

        Returns:
            The number of labels with the parameters provided
        """
        if category_search:
            validate_category_search_query(category_search)

        where = LabelWhere(
            project_id=project_id,
            asset_id=asset_id,
            asset_status_in=asset_status_in,
            asset_external_id_in=asset_external_id_in,
            author_in=author_in,
            created_at=created_at,
            created_at_gte=created_at_gte,
            created_at_lte=created_at_lte,
            honeypot_mark_gte=honeypot_mark_gte,
            honeypot_mark_lte=honeypot_mark_lte,
            id_contains=id_contains,
            label_id=label_id,
            type_in=type_in,
            user_id=user_id,
            category_search=category_search,
        )
        return LabelQuery(self.graphql_client, self.http_client).count(where)

    def export_labels(
        self,
        project_id: str,
        filename: str,
        fmt: LabelFormat,
        asset_ids: Optional[List[str]] = None,
        layout: SplitOption = "split",
        single_file: bool = False,
        disable_tqdm: bool = False,
        with_assets: bool = True,
        external_ids: Optional[List[str]] = None,
        annotation_modifier: Optional[CocoAnnotationModifier] = None,
        asset_filter_kwargs: Optional[Dict[str, object]] = None,
        normalized_coordinates: Optional[bool] = None,
    ) -> None:
        # pylint: disable=line-too-long
        """Export the project labels with the requested format into the requested output path.

        Args:
            project_id: Identifier of the project.
            filename: Relative or full path of the archive that will contain
                the exported data.
            fmt: Format of the exported labels.
            asset_ids: Optional list of the assets internal IDs from which to export the labels.
            layout: Layout of the exported files. "split" means there is one folder
                per job, "merged" that there is one folder with every labels.
            single_file: Layout of the exported labels. Single file mode is
                only available for some specific formats (COCO and Kili).
            disable_tqdm: Disable the progress bar if True.
            with_assets: Download the assets in the export.
            external_ids: Optional list of the assets external IDs from which to export the labels.
            annotation_modifier: (For COCO export only) function that takes the COCO annotation, the
                COCO image, and the Kili annotation, and should return an updated COCO annotation.
                This can be used if you want to add a new attribute to the COCO annotation. For
                example, you can add a method that computes if the annotation is a rectangle or not
                and add it to the COCO annotation (see example).
            asset_filter_kwargs: Optional dictionary of arguments to pass to `kili.assets()` in order to filter the assets the labels are exported from. The supported arguments are:

                - `consensus_mark_gte`
                - `consensus_mark_lte`
                - `external_id_strictly_in`
                - `external_id_in`
                - `honeypot_mark_gte`
                - `honeypot_mark_lte`
                - `label_author_in`
                - `label_reviewer_in`
                - `skipped`
                - `status_in`
                - `label_category_search`
                - `created_at_gte`
                - `created_at_lte`
                - `issue_type`
                - `issue_status`
                - `inference_mark_gte`
                - `inference_mark_lte`
                - `metadata_where`

                See the documentation of [`kili.assets()`](https://python-sdk-docs.kili-technology.com/latest/sdk/asset/#kili.queries.asset.__init__.QueriesAsset.assets) for more information.
            normalized_coordinates: This parameter is only effective on the Kili (a.k.a raw) format.
                If True, the coordinates of the `(x, y)` vertices are normalized between 0 and 1.
                If False, the json response will contain additional fields with coordinates in absolute values, that is, in pixels.

        !!! Info
            The supported formats are:

            - Yolo V4, V5, V7, V8 for object detection tasks.
            - Kili (a.k.a raw) for all tasks.
            - COCO for object detection tasks (bounding box and semantic segmentation).
            - Pascal VOC for object detection tasks (bounding box).

        !!! warning "Cloud storage"
            Export with asset download (`with_assets=True`) is not allowed for projects connected to a cloud storage.

        !!! Example
            ```python
            kili.export_labels("your_project_id", "export.zip", "yolo_v4")
            ```

        !!! Example
            ```python
            def is_rectangle(coco_annotation, coco_image, kili_annotation):
                is_rectangle = ...
                return {**coco_annotation, "attributes": {"is_rectangle": is_rectangle}}

            kili.export_labels(
                "your_project_id",
                "export.zip",
                "coco",
                annotation_modifier=add_is_rectangle
            )
            ```
        """
        if external_ids is not None and asset_ids is None:
            id_map = infer_ids_from_external_ids(
                kili_api_gateway=self.kili_api_gateway,
                asset_external_ids=external_ids,
                project_id=project_id,
            )
            asset_ids = [id_map[id] for id in external_ids]

        try:
            export_labels(
                self,
                asset_ids=asset_ids,
                project_id=cast(ProjectId, project_id),
                export_type="latest",
                label_format=fmt,
                split_option=layout,
                single_file=single_file,
                output_file=filename,
                disable_tqdm=disable_tqdm,
                log_level="WARNING",
                with_assets=with_assets,
                annotation_modifier=annotation_modifier,
                asset_filter_kwargs=asset_filter_kwargs,
                normalized_coordinates=normalized_coordinates,
            )
        except NoCompatibleJobError as excp:
            print(str(excp))<|MERGE_RESOLUTION|>--- conflicted
+++ resolved
@@ -16,23 +16,14 @@
 import pandas as pd
 from typeguard import typechecked
 
-<<<<<<< HEAD
-from kili import services
-=======
-from kili.core.graphql import QueryOptions
-from kili.core.graphql.operations.asset.queries import AssetQuery, AssetWhere
->>>>>>> cf5c24b0
 from kili.core.graphql.operations.label.queries import LabelQuery, LabelWhere
 from kili.core.helpers import validate_category_search_query
 from kili.entrypoints.base import BaseOperationEntrypointMixin
-<<<<<<< HEAD
 from kili.gateways.kili_api_gateway import KiliAPIGateway
 from kili.gateways.kili_api_gateway.asset.types import AssetWhere
 from kili.gateways.kili_api_gateway.queries import QueryOptions
 from kili.presentation.client.common_validators import disable_tqdm_if_as_generator
-=======
 from kili.services.export import export_labels
->>>>>>> cf5c24b0
 from kili.services.export.exceptions import NoCompatibleJobError
 from kili.services.export.types import CocoAnnotationModifier, LabelFormat, SplitOption
 from kili.services.helpers import infer_ids_from_external_ids
@@ -647,13 +638,8 @@
         Returns:
             A pandas DataFrame containing the labels.
         """
-<<<<<<< HEAD
-        services.get_project(self, project_id, ["id"])
+        get_project(self, project_id, ["id"])
         assets_gen = self.kili_api_gateway.list_assets(
-=======
-        get_project(self, project_id, ["id"])
-        assets_gen = AssetQuery(self.graphql_client, self.http_client)(
->>>>>>> cf5c24b0
             AssetWhere(project_id=project_id),
             asset_fields + ["labels." + field for field in fields],
             QueryOptions(disable_tqdm=False),
