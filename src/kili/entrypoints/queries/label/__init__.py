"""Label queries."""

from typing import Dict, Generator, Iterable, List, Optional, cast, overload

import pandas as pd
from typeguard import typechecked
from typing_extensions import Literal

from kili import services
from kili.core.authentication import KiliAuth
from kili.core.graphql import QueryOptions
from kili.core.graphql.operations.asset.queries import AssetQuery, AssetWhere
from kili.core.graphql.operations.label.queries import LabelQuery, LabelWhere
from kili.core.helpers import (
    disable_tqdm_if_as_generator,
    validate_category_search_query,
)
from kili.services.export.exceptions import NoCompatibleJobError
from kili.services.export.types import CocoAnnotationModifier, LabelFormat, SplitOption
from kili.services.helpers import infer_ids_from_external_ids
from kili.services.types import ProjectId
from kili.utils.logcontext import for_all_methods, log_call


@for_all_methods(log_call, exclude=["__init__"])
class QueriesLabel:
    """Set of Label queries."""

    # pylint: disable=too-many-arguments,too-many-locals,dangerous-default-value

    def __init__(self, auth: KiliAuth):
        """Initialize the subclass.

        Args:
            auth: KiliAuth object
        """
        self.auth = auth

    @overload
    def labels(
        self,
        project_id: str,
        asset_id: Optional[str] = None,
        asset_status_in: Optional[List[str]] = None,
        asset_external_id_in: Optional[List[str]] = None,
        author_in: Optional[List[str]] = None,
        created_at: Optional[str] = None,
        created_at_gte: Optional[str] = None,
        created_at_lte: Optional[str] = None,
        fields: List[str] = [
            "author.email",
            "author.id",
            "id",
            "jsonResponse",
            "labelType",
            "secondsToLabel",
        ],
        first: Optional[int] = None,
        honeypot_mark_gte: Optional[float] = None,
        honeypot_mark_lte: Optional[float] = None,
        id_contains: Optional[List[str]] = None,
        label_id: Optional[str] = None,
        skip: int = 0,
        type_in: Optional[List[str]] = None,
        user_id: Optional[str] = None,
        disable_tqdm: bool = False,
        category_search: Optional[str] = None,
        *,
        as_generator: Literal[True],
    ) -> Generator[Dict, None, None]:
        ...

    @overload
    def labels(
        self,
        project_id: str,
        asset_id: Optional[str] = None,
        asset_status_in: Optional[List[str]] = None,
        asset_external_id_in: Optional[List[str]] = None,
        author_in: Optional[List[str]] = None,
        created_at: Optional[str] = None,
        created_at_gte: Optional[str] = None,
        created_at_lte: Optional[str] = None,
        fields: List[str] = [
            "author.email",
            "author.id",
            "id",
            "jsonResponse",
            "labelType",
            "secondsToLabel",
        ],
        first: Optional[int] = None,
        honeypot_mark_gte: Optional[float] = None,
        honeypot_mark_lte: Optional[float] = None,
        id_contains: Optional[List[str]] = None,
        label_id: Optional[str] = None,
        skip: int = 0,
        type_in: Optional[List[str]] = None,
        user_id: Optional[str] = None,
        disable_tqdm: bool = False,
        category_search: Optional[str] = None,
        *,
        as_generator: Literal[False] = False,
    ) -> List[Dict]:
        ...

    @typechecked
    def labels(
        self,
        project_id: str,
        asset_id: Optional[str] = None,
        asset_status_in: Optional[List[str]] = None,
        asset_external_id_in: Optional[List[str]] = None,
        author_in: Optional[List[str]] = None,
        created_at: Optional[str] = None,
        created_at_gte: Optional[str] = None,
        created_at_lte: Optional[str] = None,
        fields: List[str] = [
            "author.email",
            "author.id",
            "id",
            "jsonResponse",
            "labelType",
            "secondsToLabel",
        ],
        first: Optional[int] = None,
        honeypot_mark_gte: Optional[float] = None,
        honeypot_mark_lte: Optional[float] = None,
        id_contains: Optional[List[str]] = None,
        label_id: Optional[str] = None,
        skip: int = 0,
        type_in: Optional[List[str]] = None,
        user_id: Optional[str] = None,
        disable_tqdm: bool = False,
        category_search: Optional[str] = None,
        *,
        as_generator: bool = False,
    ) -> Iterable[Dict]:
        # pylint: disable=line-too-long
        """Get a label list or a label generator from a project based on a set of criteria.

        Args:
            project_id: Identifier of the project.
            asset_id: Identifier of the asset.
            asset_status_in: Returned labels should have a status that belongs to that list, if given.
                Possible choices : `TODO`, `ONGOING`, `LABELED`, `TO REVIEW` or `REVIEWED`
            asset_external_id_in: Returned labels should have an external id that belongs to that list, if given.
            author_in: Returned labels should have been made by authors in that list, if given.
                An author can be designated by the first name, the last name, or the first name + last name.
            created_at: Returned labels should have their creation date equal to this date.
            created_at_gte: Returned labels should have their creation date greater or equal to this date.
            created_at_lte: Returned labels should have their creation date lower or equal to this date.
            fields: All the fields to request among the possible fields for the labels.
                See [the documentation](https://docs.kili-technology.com/reference/graphql-api#label) for all possible fields.
            first: Maximum number of labels to return.
            honeypot_mark_gte: Returned labels should have a label whose honeypot is greater than this number.
            honeypot_mark_lte: Returned labels should have a label whose honeypot is lower than this number.
            id_contains: Filters out labels not belonging to that list. If empty, no filtering is applied.
            label_id: Identifier of the label.
            skip: Number of labels to skip (they are ordered by their date of creation, first to last).
            type_in: Returned labels should have a label whose type belongs to that list, if given.
            user_id: Identifier of the user.
            disable_tqdm: If `True`, the progress bar will be disabled
            as_generator: If `True`, a generator on the labels is returned.
            category_search: Query to filter labels based on the content of their jsonResponse

        !!! info "Dates format"
            Date strings should have format: "YYYY-MM-DD"

        Returns:
            A result object which contains the query if it was successful, else an error message.

        Examples:
            >>> kili.labels(project_id=project_id, fields=['jsonResponse', 'labelOf.externalId']) # returns a list of all labels of a project and their assets external ID
            >>> kili.labels(project_id=project_id, fields=['jsonResponse'], as_generator=True) # returns a generator of all labels of a project

        !!! example "How to filter based on label categories"
            The search query is composed of logical expressions following this format:

                [job_name].[category_name].count [comparaison_operator] [value]
            where:

            - `[job_name]` is the name of the job in the interface
            - `[category_name]` is the name of the category in the interface for this job
            - `[comparaison_operator]` can be one of: [`==`, `>=`, `<=`, `<`, `>`]
            - `[value]` is an integer that represents the count of such objects of the given category in the label

            These operations can be separated by OR and AND operators

            Example:

                category_search = `JOB_CLASSIF.CATEGORY_A.count > 0`
                category_search = `JOB_CLASSIF.CATEGORY_A.count > 0 OR JOB_NER.CATEGORY_B.count > 0`
                category_search = `(JOB_CLASSIF.CATEGORY_A.count > 0 OR JOB_NER.CATEGORY_B.count > 0) AND JOB_BBOX.CATEGORY_C.count > 10`
        """

        if category_search:
            validate_category_search_query(category_search)

        where = LabelWhere(
            project_id=project_id,
            asset_id=asset_id,
            asset_status_in=asset_status_in,
            asset_external_id_in=asset_external_id_in,
            author_in=author_in,
            created_at=created_at,
            created_at_gte=created_at_gte,
            created_at_lte=created_at_lte,
            honeypot_mark_gte=honeypot_mark_gte,
            honeypot_mark_lte=honeypot_mark_lte,
            id_contains=id_contains,
            label_id=label_id,
            type_in=type_in,
            user_id=user_id,
            category_search=category_search,
        )
        disable_tqdm = disable_tqdm_if_as_generator(as_generator, disable_tqdm)
        options = QueryOptions(disable_tqdm, first, skip)
        labels_gen = LabelQuery(self.auth.client)(where, fields, options)

        if as_generator:
            return labels_gen
        return list(labels_gen)

    @overload
    def predictions(
        self,
        project_id: str,
        asset_id: Optional[str] = None,
        asset_status_in: Optional[List[str]] = None,
        asset_external_id_in: Optional[List[str]] = None,
        author_in: Optional[List[str]] = None,
        created_at: Optional[str] = None,
        created_at_gte: Optional[str] = None,
        created_at_lte: Optional[str] = None,
        fields: Optional[List[str]] = None,
        first: Optional[int] = None,
        honeypot_mark_gte: Optional[float] = None,
        honeypot_mark_lte: Optional[float] = None,
        id_contains: Optional[List[str]] = None,
        label_id: Optional[str] = None,
        skip: int = 0,
        user_id: Optional[str] = None,
        disable_tqdm: bool = False,
        category_search: Optional[str] = None,
        *,
        as_generator: Literal[True],
    ) -> Generator[Dict, None, None]:
        ...

    @overload
    def predictions(
        self,
        project_id: str,
        asset_id: Optional[str] = None,
        asset_status_in: Optional[List[str]] = None,
        asset_external_id_in: Optional[List[str]] = None,
        author_in: Optional[List[str]] = None,
        created_at: Optional[str] = None,
        created_at_gte: Optional[str] = None,
        created_at_lte: Optional[str] = None,
        fields: Optional[List[str]] = None,
        first: Optional[int] = None,
        honeypot_mark_gte: Optional[float] = None,
        honeypot_mark_lte: Optional[float] = None,
        id_contains: Optional[List[str]] = None,
        label_id: Optional[str] = None,
        skip: int = 0,
        user_id: Optional[str] = None,
        disable_tqdm: bool = False,
        category_search: Optional[str] = None,
        *,
        as_generator: Literal[False] = False,
    ) -> List[Dict]:
        ...

    @typechecked
    def predictions(
        self,
        project_id: str,
        asset_id: Optional[str] = None,
        asset_status_in: Optional[List[str]] = None,
        asset_external_id_in: Optional[List[str]] = None,
        author_in: Optional[List[str]] = None,
        created_at: Optional[str] = None,
        created_at_gte: Optional[str] = None,
        created_at_lte: Optional[str] = None,
        fields: Optional[List[str]] = None,
        first: Optional[int] = None,
        honeypot_mark_gte: Optional[float] = None,
        honeypot_mark_lte: Optional[float] = None,
        id_contains: Optional[List[str]] = None,
        label_id: Optional[str] = None,
        skip: int = 0,
        user_id: Optional[str] = None,
        disable_tqdm: bool = False,
        category_search: Optional[str] = None,
        *,
        as_generator: bool = False,
    ) -> Iterable[Dict]:
        # pylint: disable=line-too-long
        """Get prediction labels from a project based on a set of criteria.

        This method is equivalent to the `kili.labels()` method, but it only returns label of type "PREDICTION".

        Args:
            project_id: Identifier of the project.
            asset_id: Identifier of the asset.
            asset_status_in: Returned labels should have a status that belongs to that list, if given.
                Possible choices : `TODO`, `ONGOING`, `LABELED`, `TO REVIEW` or `REVIEWED`
            asset_external_id_in: Returned labels should have an external id that belongs to that list, if given.
            author_in: Returned labels should have been made by authors in that list, if given.
                An author can be designated by the first name, the last name, or the first name + last name.
            created_at: Returned labels should have a label whose creation date is equal to this date.
            created_at_gte: Returned labels should have a label whose creation date is greater than this date.
            created_at_lte: Returned labels should have a label whose creation date is lower than this date.
            fields: All the fields to request among the possible fields for the labels.
                See [the documentation](https://docs.kili-technology.com/reference/graphql-api#label) for all possible fields.
            first: Maximum number of labels to return.
            honeypot_mark_gte: Returned labels should have a label whose honeypot is greater than this number.
            honeypot_mark_lte: Returned labels should have a label whose honeypot is lower than this number.
            id_contains: Filters out labels not belonging to that list. If empty, no filtering is applied.
            label_id: Identifier of the label.
            skip: Number of labels to skip (they are ordered by their date of creation, first to last).
            user_id: Identifier of the user.
            disable_tqdm: If `True`, the progress bar will be disabled
            as_generator: If `True`, a generator on the labels is returned.
            category_search: Query to filter labels based on the content of their jsonResponse

        Returns:
            A result object which contains the query if it was successful, else an error message.

        Examples:
            >>> kili.predictions(project_id=project_id) # returns a list of prediction labels of a project
        """
        if fields is None:
            fields = [
                "author.email",
                "author.id",
                "id",
                "jsonResponse",
                "labelType",
                "modelName",
            ]
        return self.labels(
            project_id=project_id,
            asset_id=asset_id,
            asset_status_in=asset_status_in,
            asset_external_id_in=asset_external_id_in,
            author_in=author_in,
            created_at=created_at,
            created_at_gte=created_at_gte,
            created_at_lte=created_at_lte,
            fields=fields,
            first=first,
            honeypot_mark_gte=honeypot_mark_gte,
            honeypot_mark_lte=honeypot_mark_lte,
            id_contains=id_contains,
            label_id=label_id,
            skip=skip,
            type_in=["PREDICTION"],
            user_id=user_id,
            disable_tqdm=disable_tqdm,
            category_search=category_search,
            as_generator=as_generator,  # type: ignore
        )

    @overload
    def inferences(
        self,
        project_id: str,
        asset_id: Optional[str] = None,
        asset_status_in: Optional[List[str]] = None,
        asset_external_id_in: Optional[List[str]] = None,
        author_in: Optional[List[str]] = None,
        created_at: Optional[str] = None,
        created_at_gte: Optional[str] = None,
        created_at_lte: Optional[str] = None,
        fields: Optional[List[str]] = None,
        first: Optional[int] = None,
        honeypot_mark_gte: Optional[float] = None,
        honeypot_mark_lte: Optional[float] = None,
        id_contains: Optional[List[str]] = None,
        label_id: Optional[str] = None,
        skip: int = 0,
        user_id: Optional[str] = None,
        disable_tqdm: bool = False,
        category_search: Optional[str] = None,
        *,
        as_generator: Literal[True],
    ) -> Generator[Dict, None, None]:
        ...

    @overload
    def inferences(
        self,
        project_id: str,
        asset_id: Optional[str] = None,
        asset_status_in: Optional[List[str]] = None,
        asset_external_id_in: Optional[List[str]] = None,
        author_in: Optional[List[str]] = None,
        created_at: Optional[str] = None,
        created_at_gte: Optional[str] = None,
        created_at_lte: Optional[str] = None,
        fields: Optional[List[str]] = None,
        first: Optional[int] = None,
        honeypot_mark_gte: Optional[float] = None,
        honeypot_mark_lte: Optional[float] = None,
        id_contains: Optional[List[str]] = None,
        label_id: Optional[str] = None,
        skip: int = 0,
        user_id: Optional[str] = None,
        disable_tqdm: bool = False,
        category_search: Optional[str] = None,
        *,
        as_generator: Literal[False] = False,
    ) -> List[Dict]:
        ...

    @typechecked
    def inferences(
        self,
        project_id: str,
        asset_id: Optional[str] = None,
        asset_status_in: Optional[List[str]] = None,
        asset_external_id_in: Optional[List[str]] = None,
        author_in: Optional[List[str]] = None,
        created_at: Optional[str] = None,
        created_at_gte: Optional[str] = None,
        created_at_lte: Optional[str] = None,
        fields: Optional[List[str]] = None,
        first: Optional[int] = None,
        honeypot_mark_gte: Optional[float] = None,
        honeypot_mark_lte: Optional[float] = None,
        id_contains: Optional[List[str]] = None,
        label_id: Optional[str] = None,
        skip: int = 0,
        user_id: Optional[str] = None,
        disable_tqdm: bool = False,
        category_search: Optional[str] = None,
        *,
        as_generator: bool = False,
    ) -> Iterable[Dict]:
        # pylint: disable=line-too-long
        """Get inference labels from a project based on a set of criteria.

        This method is equivalent to the `kili.labels()` method, but it only returns label of type "INFERENCE".

        Args:
            project_id: Identifier of the project.
            asset_id: Identifier of the asset.
            asset_status_in: Returned labels should have a status that belongs to that list, if given.
                Possible choices : `TODO`, `ONGOING`, `LABELED`, `TO REVIEW` or `REVIEWED`
            asset_external_id_in: Returned labels should have an external id that belongs to that list, if given.
            author_in: Returned labels should have been made by authors in that list, if given.
                An author can be designated by the first name, the last name, or the first name + last name.
            created_at: Returned labels should have a label whose creation date is equal to this date.
            created_at_gte: Returned labels should have a label whose creation date is greater than this date.
            created_at_lte: Returned labels should have a label whose creation date is lower than this date.
            fields: All the fields to request among the possible fields for the labels.
                See [the documentation](https://docs.kili-technology.com/reference/graphql-api#label) for all possible fields.
            first: Maximum number of labels to return.
            honeypot_mark_gte: Returned labels should have a label whose honeypot is greater than this number.
            honeypot_mark_lte: Returned labels should have a label whose honeypot is lower than this number.
            id_contains: Filters out labels not belonging to that list. If empty, no filtering is applied.
            label_id: Identifier of the label.
            skip: Number of labels to skip (they are ordered by their date of creation, first to last).
            user_id: Identifier of the user.
            disable_tqdm: If `True`, the progress bar will be disabled
            as_generator: If `True`, a generator on the labels is returned.
            category_search: Query to filter labels based on the content of their jsonResponse

        Returns:
            A result object which contains the query if it was successful, else an error message.

        Examples:
            >>> kili.inferences(project_id=project_id) # returns a list of inference labels of a project
        """
        if fields is None:
            fields = [
                "author.email",
                "author.id",
                "id",
                "jsonResponse",
                "labelType",
                "modelName",
            ]
        return self.labels(
            project_id=project_id,
            asset_id=asset_id,
            asset_status_in=asset_status_in,
            asset_external_id_in=asset_external_id_in,
            author_in=author_in,
            created_at=created_at,
            created_at_gte=created_at_gte,
            created_at_lte=created_at_lte,
            fields=fields,
            first=first,
            honeypot_mark_gte=honeypot_mark_gte,
            honeypot_mark_lte=honeypot_mark_lte,
            id_contains=id_contains,
            label_id=label_id,
            skip=skip,
            type_in=["INFERENCE"],
            user_id=user_id,
            disable_tqdm=disable_tqdm,
            category_search=category_search,
            as_generator=as_generator,  # type: ignore
        )

    @typechecked
    def export_labels_as_df(
        self,
        project_id: str,
        fields: List[str] = [
            "author.email",
            "author.id",
            "createdAt",
            "id",
            "labelType",
        ],
        asset_fields: List[str] = ["externalId"],
    ) -> pd.DataFrame:
        # pylint: disable=line-too-long
        """Get the labels of a project as a pandas DataFrame.

        Args:
            project_id: Identifier of the project
            fields: All the fields to request among the possible fields for the labels.
                See [the documentation](https://docs.kili-technology.com/reference/graphql-api#label) for all possible fields.
            asset_fields: All the fields to request among the possible fields for the assets.
                See [the documentation](https://docs.kili-technology.com/reference/graphql-api#asset) for all possible fields.

        Returns:
            pandas DataFrame containing the labels.
        """

        services.get_project(self.auth, project_id, ["id"])
        assets_gen = AssetQuery(self.auth.client)(
            AssetWhere(project_id=project_id),
            asset_fields + ["labels." + field for field in fields],
            QueryOptions(disable_tqdm=False),
        )
        labels = [
            dict(
                label,
                **{f"asset_{key}": asset[key] for key in asset if key != "labels"},
            )
            for asset in assets_gen
            for label in asset["labels"]
        ]
        labels_df = pd.DataFrame(labels)
        return labels_df

    @typechecked
    def count_labels(
        self,
        project_id: str,
        asset_id: Optional[str] = None,
        asset_status_in: Optional[List[str]] = None,
        asset_external_id_in: Optional[List[str]] = None,
        author_in: Optional[List[str]] = None,
        created_at: Optional[str] = None,
        created_at_gte: Optional[str] = None,
        created_at_lte: Optional[str] = None,
        honeypot_mark_gte: Optional[float] = None,
        honeypot_mark_lte: Optional[float] = None,
        label_id: Optional[str] = None,
        type_in: Optional[List[str]] = None,
        user_id: Optional[str] = None,
        category_search: Optional[str] = None,
        id_contains: Optional[List[str]] = None,
    ) -> int:
        # pylint: disable=line-too-long
        """Get the number of labels for the given parameters.

        Args:
            project_id: Identifier of the project.
            asset_id: Identifier of the asset.
            asset_status_in: Returned labels should have a status that belongs to that list, if given.
                Possible choices : `TODO`, `ONGOING`, `LABELED` or `REVIEWED`
            asset_external_id_in: Returned labels should have an external id that belongs to that list, if given.
            author_in: Returned labels should have been made by authors in that list, if given.
                An author can be designated by the first name, the last name, or the first name + last name.
            created_at: Returned labels should have a label whose creation date is equal to this date.
            created_at_gte: Returned labels should have a label whose creation date is greater than this date.
            created_at_lte: Returned labels should have a label whose creation date is lower than this date.
            honeypot_mark_gte: Returned labels should have a label whose honeypot is greater than this number.
            honeypot_mark_lte: Returned labels should have a label whose honeypot is lower than this number.
            label_id: Identifier of the label.
            type_in: Returned labels should have a label whose type belongs to that list, if given.
            user_id: Identifier of the user.
            category_search: Query to filter labels based on the content of their jsonResponse
            id_contains: Filters out labels not belonging to that list. If empty, no filtering is applied.

        !!! info "Dates format"
            Date strings should have format: "YYYY-MM-DD"

        Returns:
            The number of labels with the parameters provided
        """
        if category_search:
            validate_category_search_query(category_search)

        where = LabelWhere(
            project_id=project_id,
            asset_id=asset_id,
            asset_status_in=asset_status_in,
            asset_external_id_in=asset_external_id_in,
            author_in=author_in,
            created_at=created_at,
            created_at_gte=created_at_gte,
            created_at_lte=created_at_lte,
            honeypot_mark_gte=honeypot_mark_gte,
            honeypot_mark_lte=honeypot_mark_lte,
            id_contains=id_contains,
            label_id=label_id,
            type_in=type_in,
            user_id=user_id,
            category_search=category_search,
        )
        return LabelQuery(self.auth.client).count(where)

    def export_labels(
        self,
        project_id: str,
        filename: str,
        fmt: LabelFormat,
        asset_ids: Optional[List[str]] = None,
        layout: SplitOption = "split",
        single_file: bool = False,
        disable_tqdm: bool = False,
        with_assets: bool = True,
        external_ids: Optional[List[str]] = None,
        annotation_modifier: Optional[CocoAnnotationModifier] = None,
        asset_filter_kwargs: Optional[Dict[str, object]] = None,
    ) -> None:
        # pylint: disable=line-too-long
        """Export the project labels with the requested format into the requested output path.

        Args:
            project_id: Identifier of the project.
            filename: Relative or full path of the archive that will contain
                the exported data.
            fmt: Format of the exported labels.
            asset_ids: Optional list of the assets internal IDs from which to export the labels.
            layout: Layout of the exported files. "split" means there is one folder
                per job, "merged" that there is one folder with every labels.
            single_file: Layout of the exported labels. Single file mode is
                only available for some specific formats (COCO and Kili).
            disable_tqdm: Disable the progress bar if True.
            with_assets: Download the assets in the export.
            external_ids: Optional list of the assets external IDs from which to export the labels.
            annotation_modifier: (For COCO export only) function that takes the COCO annotation, the
                COCO image, and the Kili annotation, and should return an updated COCO annotation.
                This can be used if you want to add a new attribute to the COCO annotation. For
                example, you can add a method that computes if the annotation is a rectangle or not
                and add it to the COCO annotation (see example).
            asset_filter_kwargs: Optional dictionary of arguments to pass to `kili.assets()` in order to filter the assets the labels are exported from. The supported arguments are:

                - `consensus_mark_gte`
                - `consensus_mark_lte`
                - `external_id_contains`
                - `honeypot_mark_gte`
                - `honeypot_mark_lte`
                - `label_author_in`
                - `label_reviewer_in`
                - `skipped`
                - `status_in`
                - `label_category_search`
                - `created_at_gte`
                - `created_at_lte`
                - `issue_type`
                - `issue_status`
                - `inference_mark_gte`
                - `inference_mark_lte`
                - `metadata_where`

                See the documentation of [`kili.assets()`](https://python-sdk-docs.kili-technology.com/latest/sdk/asset/#kili.queries.asset.__init__.QueriesAsset.assets) for more information.

<<<<<<< HEAD
        !!! warning
            Export with asset download (`with_assets=True`) is not allowed for projects connected to a cloud storage.

=======
>>>>>>> dae7820e
        !!! Info
            The supported formats are:

            - Yolo V4, V5, V7 for object detection tasks (bounding box).
            - Kili (a.k.a raw) for all tasks.
            - COCO for object detection tasks (bounding box and semantic segmentation).
            - Pascal VOC for object detection tasks (bounding box).

        !!! warning "Cloud storage"
            Export with asset download (`with_assets` set to `True`) is not allowed for projects connected to a cloud storage.

        !!! Example
            ```python
            kili.export_labels("your_project_id", "export.zip", "yolo_v4")
            ```

        !!! Example
            ```python
            def is_rectangle(coco_annotation, coco_image, kili_annotation):
                is_rectangle = ...
                return {**coco_annotation, "attributes": {"is_rectangle": is_rectangle}}

            kili.export_labels(
                "your_project_id",
                "export.zip",
                "coco",
                annotation_modifier=add_is_rectangle
            )
            ```
        """
        if external_ids is not None and asset_ids is None:
            id_map = infer_ids_from_external_ids(
                auth=self.auth, asset_external_ids=external_ids, project_id=project_id
            )
            asset_ids = [id_map[id] for id in external_ids]

        try:
            services.export_labels(
                self.auth,
                asset_ids=asset_ids,
                project_id=cast(ProjectId, project_id),
                export_type="latest",
                label_format=fmt,
                split_option=layout,
                single_file=single_file,
                output_file=filename,
                disable_tqdm=disable_tqdm,
                log_level="WARNING",
                with_assets=with_assets,
                annotation_modifier=annotation_modifier,
                asset_filter_kwargs=asset_filter_kwargs,
            )
        except NoCompatibleJobError as excp:
            print(str(excp))<|MERGE_RESOLUTION|>--- conflicted
+++ resolved
@@ -678,12 +678,6 @@
 
                 See the documentation of [`kili.assets()`](https://python-sdk-docs.kili-technology.com/latest/sdk/asset/#kili.queries.asset.__init__.QueriesAsset.assets) for more information.
 
-<<<<<<< HEAD
-        !!! warning
-            Export with asset download (`with_assets=True`) is not allowed for projects connected to a cloud storage.
-
-=======
->>>>>>> dae7820e
         !!! Info
             The supported formats are:
 
@@ -693,7 +687,7 @@
             - Pascal VOC for object detection tasks (bounding box).
 
         !!! warning "Cloud storage"
-            Export with asset download (`with_assets` set to `True`) is not allowed for projects connected to a cloud storage.
+            Export with asset download (`with_assets=True`) is not allowed for projects connected to a cloud storage.
 
         !!! Example
             ```python
