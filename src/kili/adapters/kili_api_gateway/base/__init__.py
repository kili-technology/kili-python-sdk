"""Base class for all KiliAPIGateway Operation Mixin classes."""
from abc import ABC
from itertools import chain
from typing import Dict, Generator, List, Literal, Optional

from kili.adapters.http_client import HttpClient
<<<<<<< HEAD
from kili.adapters.kili_api_gateway.asset.mappers import asset_where_mapper
from kili.adapters.kili_api_gateway.asset.operations import (
    GQL_COUNT_ASSETS,
    get_asset_query,
)
from kili.adapters.kili_api_gateway.helpers.queries import (
    PaginatedGraphQLQuery,
    QueryOptions,
    fragment_builder,
    get_number_of_elements_to_query,
)
=======
>>>>>>> 7ec7f1b3
from kili.core.graphql.graphql_client import GraphQLClient
from kili.core.utils import pagination
from kili.domain.asset import AssetExternalId, AssetFilters, AssetId
from kili.domain.project import ProjectId
from kili.exceptions import NotFound


class BaseOperationMixin(ABC):
    """Base class for all KiliAPIGateway Operation Mixin classes.

    It is used to share the GraphQL client between all methods classes.

    It is not meant to be used and instantiated directly.
    """

<<<<<<< HEAD
    graphql_client: GraphQLClient  # instantiated in the Kili API Gateway child class
    http_client: HttpClient  # instantiated in the Kili API Gateway child class

    def _get_asset_ids_or_throw_error(
        self,
        asset_ids: Optional[List[AssetId]],
        external_ids: Optional[List[AssetExternalId]],
        project_id: Optional[ProjectId],
    ) -> List[AssetId]:
        """Check if external id to internal id conversion is valid and needed."""

        if asset_ids is None:
            assert external_ids
            assert project_id
            id_map = self._infer_ids_from_external_ids(external_ids, project_id)
            asset_ids = [id_map[id] for id in external_ids]

        return asset_ids

    def _infer_ids_from_external_ids(
        self, external_ids: List[AssetExternalId], project_id: ProjectId
    ) -> Dict[AssetExternalId, AssetId]:
        """Infer asset ids from external ids."""
        id_map = self._build_id_map(external_ids, project_id)

        if len(id_map) < len(set(external_ids)):
            assets_not_found = [
                external_id for external_id in external_ids if external_id not in id_map
            ]
            raise NotFound(
                f"The assets whose external_id are: {assets_not_found} have not been found in the"
                f" project of Id {project_id}"
            )
        if len(id_map) > len(set(external_ids)):
            raise NotFound(
                "Several assets have been found for the same external_id. Please consider using"
                " asset ids instead."
            )
        return id_map

    def _build_id_map(
        self, asset_external_ids: List[AssetExternalId], project_id: ProjectId
    ) -> Dict[AssetExternalId, AssetId]:
        # query all assets by external ids batches when there are too many
        assets_generators = []
        for external_ids_batch in pagination.BatchIteratorBuilder(asset_external_ids, 1000):
            assets_generators.append(self._get_asset_ids_from(project_id, external_ids_batch))
        assets = chain(*assets_generators)
        id_map: Dict[AssetExternalId, AssetId] = {}
        asset_external_ids_set = set(asset_external_ids)
        for asset in (asset for asset in assets if asset["externalId"] in asset_external_ids_set):
            id_map[asset["externalId"]] = asset["id"]
        return id_map

    def _get_asset_ids_from(
        self,
        project_id: ProjectId,
        asset_external_ids: List[AssetExternalId],
    ) -> Generator[Dict[Literal["id", "externalId"], str], None, None]:
        """List assets with given options."""
        fragment = fragment_builder(["id", "externalId"])
        query = get_asset_query(fragment)
        where = asset_where_mapper(
            AssetFilters(project_id, external_id_strictly_in=[str(e) for e in asset_external_ids])
        )
        query_options = QueryOptions(disable_tqdm=True)
        nb_elements_to_query = get_number_of_elements_to_query(
            self.graphql_client, GQL_COUNT_ASSETS, where, query_options
        )
        return PaginatedGraphQLQuery(self.graphql_client).execute_query_from_paginated_call(
            query, where, query_options, "", nb_elements_to_query, None
        )
=======
    graphql_client: GraphQLClient  # instantiated in the KiliAPIGateway child class
    http_client: HttpClient  # instantiated in the KiliAPIGateway child class
>>>>>>> 7ec7f1b3
<|MERGE_RESOLUTION|>--- conflicted
+++ resolved
@@ -4,20 +4,16 @@
 from typing import Dict, Generator, List, Literal, Optional
 
 from kili.adapters.http_client import HttpClient
-<<<<<<< HEAD
 from kili.adapters.kili_api_gateway.asset.mappers import asset_where_mapper
 from kili.adapters.kili_api_gateway.asset.operations import (
     GQL_COUNT_ASSETS,
-    get_asset_query,
+    get_assets_query,
 )
 from kili.adapters.kili_api_gateway.helpers.queries import (
     PaginatedGraphQLQuery,
     QueryOptions,
     fragment_builder,
-    get_number_of_elements_to_query,
 )
-=======
->>>>>>> 7ec7f1b3
 from kili.core.graphql.graphql_client import GraphQLClient
 from kili.core.utils import pagination
 from kili.domain.asset import AssetExternalId, AssetFilters, AssetId
@@ -33,9 +29,8 @@
     It is not meant to be used and instantiated directly.
     """
 
-<<<<<<< HEAD
-    graphql_client: GraphQLClient  # instantiated in the Kili API Gateway child class
-    http_client: HttpClient  # instantiated in the Kili API Gateway child class
+    graphql_client: GraphQLClient  # instantiated in the KiliAPIGateway child class
+    http_client: HttpClient  # instantiated in the KiliAPIGateway child class
 
     def _get_asset_ids_or_throw_error(
         self,
@@ -95,18 +90,12 @@
     ) -> Generator[Dict[Literal["id", "externalId"], str], None, None]:
         """List assets with given options."""
         fragment = fragment_builder(["id", "externalId"])
-        query = get_asset_query(fragment)
+        query = get_assets_query(fragment)
         where = asset_where_mapper(
             AssetFilters(project_id, external_id_strictly_in=[str(e) for e in asset_external_ids])
         )
         query_options = QueryOptions(disable_tqdm=True)
-        nb_elements_to_query = get_number_of_elements_to_query(
-            self.graphql_client, GQL_COUNT_ASSETS, where, query_options
-        )
+
         return PaginatedGraphQLQuery(self.graphql_client).execute_query_from_paginated_call(
-            query, where, query_options, "", nb_elements_to_query, None
-        )
-=======
-    graphql_client: GraphQLClient  # instantiated in the KiliAPIGateway child class
-    http_client: HttpClient  # instantiated in the KiliAPIGateway child class
->>>>>>> 7ec7f1b3
+            query, where, query_options, "", GQL_COUNT_ASSETS
+        )