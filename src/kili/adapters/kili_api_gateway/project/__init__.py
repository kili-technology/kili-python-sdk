--- conflicted
+++ resolved
@@ -12,11 +12,7 @@
 
 
 class ProjectOperationMixin(BaseOperationMixin):
-<<<<<<< HEAD
-    """Mixin extending Kili API Gateway class with Assets related operations."""
-=======
     """Mixin extending Kili API Gateway class with Projects related operations."""
->>>>>>> 6c495f52
 
     def get_project(self, project_id: ProjectId, fields: List[str]) -> Dict:
         """Get project fields."""
