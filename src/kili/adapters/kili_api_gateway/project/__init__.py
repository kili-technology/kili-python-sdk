--- conflicted
+++ resolved
@@ -96,15 +96,8 @@
     ) -> Dict:
         """Update properties in a project."""
         fragment = fragment_builder(fields)
-<<<<<<< HEAD
-        query = get_update_properties_in_project_mutation(fragment)
-        data = project_data_mapper(data=project_data)
-        variables = {"data": data, "where": {"id": project_id}}
-        result = self.graphql_client.execute(query, variables)
-=======
         mutation = get_update_properties_in_project_mutation(fragment)
         data = project_data_mapper(data=project_data)
         variables = {"data": data, "where": {"id": project_id}}
         result = self.graphql_client.execute(mutation, variables)
->>>>>>> 266839f4
         return load_project_json_fields(result["data"], fields)