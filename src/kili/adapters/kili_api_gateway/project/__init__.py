"""Mixin extending Kili API Gateway class with Projects related operations."""


<<<<<<< HEAD
import json
from typing import Dict, List, Optional
=======
from typing import Dict
>>>>>>> 0eedc8b1

from kili.adapters.kili_api_gateway.helpers.queries import fragment_builder
from kili.adapters.kili_api_gateway.project.operations import get_project_query
from kili.domain.project import ProjectId
from kili.domain.types import ListOrTuple
from kili.exceptions import NotFound

from ..base import BaseOperationMixin
from .operations import GQL_CREATE_PROJECT


class ProjectOperationMixin(BaseOperationMixin):
    """Mixin extending Kili API Gateway class with Projects related operations."""

    def get_project(self, project_id: ProjectId, fields: ListOrTuple[str]) -> Dict:
        """Get project fields."""
        fragment = fragment_builder(fields)
        query = get_project_query(fragment)
        result = self.graphql_client.execute(
            query=query, variables={"where": {"id": project_id}, "first": 1, "skip": 0}
        )
        projects = result["data"]
        if len(projects) == 0:
            raise NotFound(
                f"project ID: {project_id}. The project does not exist or you do not have access"
                " to it."
            )
        return projects[0]

    # pylint: disable=too-many-arguments
    def create_project(
        self,
        input_type: str,
        json_interface: dict,
        title: str,
        description: str,
        project_type: Optional[str],
    ) -> ProjectId:
        """Create a project."""
        variables = {
            "data": {
                "description": description,
                "inputType": input_type,
                "jsonInterface": json.dumps(json_interface),
                "projectType": project_type,
                "title": title,
            }
        }
        result = self.graphql_client.execute(GQL_CREATE_PROJECT, variables)
        return ProjectId(result["id"])<|MERGE_RESOLUTION|>--- conflicted
+++ resolved
@@ -1,12 +1,8 @@
 """Mixin extending Kili API Gateway class with Projects related operations."""
 
 
-<<<<<<< HEAD
 import json
 from typing import Dict, List, Optional
-=======
-from typing import Dict
->>>>>>> 0eedc8b1
 
 from kili.adapters.kili_api_gateway.helpers.queries import fragment_builder
 from kili.adapters.kili_api_gateway.project.operations import get_project_query
