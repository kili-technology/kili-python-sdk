--- conflicted
+++ resolved
@@ -10,16 +10,7 @@
 from kili.exceptions import NotFound
 
 from ..base import BaseOperationMixin
-<<<<<<< HEAD
 from .operations import GQL_CREATE_PROJECT
-
-
-class ProjectOperationMixin(BaseOperationMixin):
-    """Mixin extending Kili API Gateway class with Project related operations."""
-
-    def get_project(self, project_id: ProjectId, fields: List[str]) -> Dict:
-        """Get a project."""
-=======
 
 
 class ProjectOperationMixin(BaseOperationMixin):
@@ -27,7 +18,6 @@
 
     def get_project(self, project_id: ProjectId, fields: List[str]) -> Dict:
         """Get project fields."""
->>>>>>> 6feb9b23
         fragment = fragment_builder(fields)
         query = get_project_query(fragment)
         result = self.graphql_client.execute(
