"""Kili API Gateway module for interacting with Kili."""


from kili.adapters.http_client import HttpClient
from kili.adapters.kili_api_gateway.api_key import ApiKeyOperationMixin
from kili.adapters.kili_api_gateway.asset import AssetOperationMixin
from kili.adapters.kili_api_gateway.cloud_storage import CloudStorageOperationMixin
from kili.adapters.kili_api_gateway.issue import IssueOperationMixin
from kili.adapters.kili_api_gateway.organization.operations_mixin import (
    OrganizationOperationMixin,
)
from kili.adapters.kili_api_gateway.project import ProjectOperationMixin
from kili.adapters.kili_api_gateway.tag import TagOperationMixin
from kili.adapters.kili_api_gateway.user.operation_mixin import UserOperationMixin
from kili.core.graphql.graphql_client import GraphQLClient


class KiliAPIGateway(
    ApiKeyOperationMixin,
    AssetOperationMixin,
    CloudStorageOperationMixin,
    IssueOperationMixin,
    OrganizationOperationMixin,
    ProjectOperationMixin,
    TagOperationMixin,
<<<<<<< HEAD
=======
    ApiKeyOperationMixin,
    UserOperationMixin,
    CloudStorageOperationMixin,
>>>>>>> 8dc1966b
):
    """GraphQL gateway to communicate with Kili backend."""

    def __init__(self, graphql_client: GraphQLClient, http_client: HttpClient) -> None:
        """Initialize the Kili API Gateway."""
        self.graphql_client = graphql_client
        self.http_client = http_client<|MERGE_RESOLUTION|>--- conflicted
+++ resolved
@@ -23,12 +23,7 @@
     OrganizationOperationMixin,
     ProjectOperationMixin,
     TagOperationMixin,
-<<<<<<< HEAD
-=======
-    ApiKeyOperationMixin,
     UserOperationMixin,
-    CloudStorageOperationMixin,
->>>>>>> 8dc1966b
 ):
     """GraphQL gateway to communicate with Kili backend."""
 
