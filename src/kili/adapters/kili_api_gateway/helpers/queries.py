"""GraphQL module."""

from abc import ABC, abstractmethod
<<<<<<< HEAD
from typing import Any, Dict, Generator, NamedTuple, Optional, Sequence
=======
from typing import Any, Callable, Dict, Generator, List, NamedTuple, Optional
>>>>>>> db549b41

from typeguard import typechecked

from kili.adapters.http_client import HttpClient
from kili.core.constants import QUERY_BATCH_SIZE
from kili.core.graphql.graphql_client import GraphQLClient
from kili.domain.types import ListOrTuple
from kili.utils.tqdm import tqdm


class QueryOptions(NamedTuple):
    """Options when calling GraphQLQuery from the SDK."""

    disable_tqdm: Optional[bool]
    first: Optional[int] = None
    skip: int = 0


class AbstractQueryWhere(ABC):
    """Abtsract class for defining the where payload to send in a graphQL query."""

    @abstractmethod
    def build_gql_where(self):
        """Build the GraphQL where variable sent in the resolver from the
        arguments given to the where class."""
        raise NotImplementedError


class PaginatedGraphQLQuery:
    """Query class for querying Kili objects.

    It factorizes code for executing paginated queries.
    """

    def __init__(self, graphql_client: GraphQLClient, http_client: HttpClient):
        self._graphql_client = graphql_client
        self.http_client = http_client

    # pylint: disable=too-many-arguments
    def execute_query_from_paginated_call(
        self,
        query: str,
        where: Dict[str, Any],
        options: QueryOptions,
        tqdm_desc: str,
        nb_elements_to_query: Optional[int],
    ) -> Generator[Dict, None, None]:
        """Build a row generator from paginated calls.

        Args:
            query: The object query to execute and to send to graphQL, in string format
            where: The where payload to send in the graphQL query
            options: The query options with skip and first and disable_tqdm
            tqdm_desc: The description to show in the progress bar
            nb_elements_to_query: The expected number of elements to query.
                If given, it will show a progress bar if tqdm is not disabled in options
        """
        disable_tqdm = nb_elements_to_query is None or options.disable_tqdm

        if nb_elements_to_query == 0:
            yield from ()
        else:
            with tqdm(total=nb_elements_to_query, disable=disable_tqdm, desc=tqdm_desc) as pbar:
                count_elements_retrieved = 0
                while True:
                    if (
                        nb_elements_to_query is not None
                        and count_elements_retrieved >= nb_elements_to_query
                    ):
                        break

                    skip = count_elements_retrieved + options.skip
                    first = (
                        min(QUERY_BATCH_SIZE, nb_elements_to_query - count_elements_retrieved)
                        if nb_elements_to_query is not None
                        else QUERY_BATCH_SIZE
                    )
                    payload = {"where": where, "skip": skip, "first": first}
                    elements = self._graphql_client.execute(query, payload)["data"]
                    if not isinstance(elements, list):
                        raise ValueError(
                            "PaginatedGraphQLQuery only support operations returning a list of"
                            " objects"
                        )

                    if len(elements) == 0:
                        break

                    yield from elements

                    count_elements_retrieved += len(elements)
                    pbar.update(len(elements))

                    if len(elements) < first:
                        break


def get_number_of_elements_to_query(
    graphql_client: GraphQLClient,
    count_query: str,
    where: Dict[str, Any],
    options: QueryOptions,
) -> int:
    """Give the total number of elements to query for one query that will be paginated.

    It uses both the argument first given by the user
    and the total number of available objects obtained with a graphQL count query

    Args:
        graphql_client: The graphQL client
        where: the where payload to the count query,
        options: the query options with skip and first
        count_query: the count query

    Returns:
        The number of elements to query
    """
    first = options.first
    skip = options.skip
    payload = {"where": where}
    count_result = graphql_client.execute(count_query, payload)
    nb_elements = count_result["data"]
    nb_elements_queried = max(nb_elements - skip, 0)
    if first is None:
        return nb_elements_queried
    return min(nb_elements_queried, first)


@typechecked
def fragment_builder(fields: ListOrTuple[str]) -> str:
    """Build a GraphQL fragment for a list of fields to query.

    Args:
        fields: The list of fields to query
    """
    fragment = ""

    # split a field and its subfields (e.g. "roles.user.id" -> ["roles", "user.id"])
    subfields = [field.split(".", 1) for field in fields if "." in field]

    if subfields:
        # get the root fields (e.g. "roles" in "roles.user.id")
        root_fields = {subfield[0] for subfield in subfields}
        for root_field in root_fields:
            # get the subfields of the root field (e.g. "user.id" in "roles.user.id")
            fields_subquery = [subfield[1] for subfield in subfields if subfield[0] == root_field]
            # build the subquery fragment (e.g. "user{id}" in "roles{user{id}}")
            new_fragment = fragment_builder(fields_subquery)
            # add the subquery to the fragment
            fragment += f" {root_field}{{{new_fragment}}}"

        # remove the fields that have been queried in subqueries (e.g. "roles.user.id")
        fields = [field for field in fields if "." not in field]

    for field in fields:
        fragment += f" {field}"

    return fragment<|MERGE_RESOLUTION|>--- conflicted
+++ resolved
@@ -1,11 +1,7 @@
 """GraphQL module."""
 
 from abc import ABC, abstractmethod
-<<<<<<< HEAD
-from typing import Any, Dict, Generator, NamedTuple, Optional, Sequence
-=======
-from typing import Any, Callable, Dict, Generator, List, NamedTuple, Optional
->>>>>>> db549b41
+from typing import Any, Dict, Generator, NamedTuple, Optional
 
 from typeguard import typechecked
 
