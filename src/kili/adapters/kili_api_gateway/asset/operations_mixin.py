"""Mixin extending Kili API Gateway class with Asset related operations."""

from typing import Dict, Generator, List

from kili.adapters.kili_api_gateway.asset.formatters import (
    load_asset_json_fields,
)
from kili.adapters.kili_api_gateway.asset.mappers import asset_where_mapper
from kili.adapters.kili_api_gateway.asset.operations import (
    GQL_COUNT_ASSETS,
    GQL_CREATE_UPLOAD_BUCKET_SIGNED_URLS,
    get_assets_query,
)
from kili.adapters.kili_api_gateway.base import BaseOperationMixin
from kili.adapters.kili_api_gateway.helpers.queries import (
    PaginatedGraphQLQuery,
    QueryOptions,
    fragment_builder,
)
from kili.adapters.kili_api_gateway.label.annotation_to_json_response import (
    AnnotationsToJsonResponseConverter,
)
from kili.adapters.kili_api_gateway.label.common import get_annotation_fragment
from kili.adapters.kili_api_gateway.project.common import get_project
from kili.domain.asset import AssetFilters
from kili.domain.types import ListOrTuple


class AssetOperationMixin(BaseOperationMixin):
    """Mixin extending Kili API Gateway class with Assets related operations."""

    def list_assets(
        self,
        filters: AssetFilters,
        fields: ListOrTuple[str],
        options: QueryOptions,
    ) -> Generator[Dict, None, None]:
        """List assets with given options."""
        if "labels.jsonResponse" in fields or "latestLabel.jsonResponse" in fields:
            # Check if we can get the jsonResponse of if we need to rebuild it.
            project_info = get_project(
                self.graphql_client, filters.project_id, ("inputType", "jsonInterface")
            )
            if project_info["inputType"] in {"VIDEO", "LLM_RLHF"}:
                yield from self.list_assets_split(filters, fields, options, project_info)
                return

        fragment = fragment_builder(fields)
        query = get_assets_query(fragment)
        where = asset_where_mapper(filters)
        assets_gen = PaginatedGraphQLQuery(self.graphql_client).execute_query_from_paginated_call(
            query, where, options, "Retrieving assets", GQL_COUNT_ASSETS
        )
        assets_gen = (
            load_asset_json_fields(asset, fields, self.http_client) for asset in assets_gen
        )

        yield from assets_gen
<<<<<<< HEAD

    def list_assets_split(
        self, filters: AssetFilters, fields: ListOrTuple[str], options: QueryOptions, project_info
    ) -> Generator[Dict, None, None]:
        """List assets with given options."""
        if project_info["inputType"] == "VIDEO":
            options = QueryOptions(
                options.disable_tqdm, options.first, options.skip, min(options.batch_size, 10)
            )

=======

    def list_assets_split(
        self, filters: AssetFilters, fields: ListOrTuple[str], options: QueryOptions, project_info
    ) -> Generator[Dict, None, None]:
        """List assets with given options."""
        options = QueryOptions(
            options.disable_tqdm,
            options.first,
            options.skip,
            min(options.batch_size, 10 if project_info["inputType"] == "VIDEO" else 50),
        )

>>>>>>> 335bf19e
        inner_annotation_fragment = get_annotation_fragment()
        annotation_fragment = f"""
            annotations {{
                {inner_annotation_fragment}
            }}
        """
        fragment = fragment_builder(
            fields, {"labels": annotation_fragment, "latestLabel": annotation_fragment}
        )
        query = get_assets_query(fragment)
        where = asset_where_mapper(filters)
        assets_gen = PaginatedGraphQLQuery(self.graphql_client).execute_query_from_paginated_call(
            query, where, options, "Retrieving assets", GQL_COUNT_ASSETS
        )
        assets_gen = (
            load_asset_json_fields(asset, fields, self.http_client) for asset in assets_gen
        )

        converter = AnnotationsToJsonResponseConverter(
            json_interface=project_info["jsonInterface"],
            project_input_type=project_info["inputType"],
        )
        for asset in assets_gen:
            if "latestLabel.jsonResponse" in fields and asset.get("latestLabel"):
                converter.patch_label_json_response(
                    asset["latestLabel"], asset["latestLabel"]["annotations"]
                )
                if "latestLabel.annotations" not in fields:
                    asset["latestLabel"].pop("annotations")

            if "labels.jsonResponse" in fields:
                for label in asset.get("labels", []):
                    converter.patch_label_json_response(label, label["annotations"])
                    if "labels.annotations" not in fields:
                        label.pop("annotations")
            yield asset

    def count_assets(self, filters: AssetFilters) -> int:
        """Send a GraphQL request calling countIssues resolver."""
        where = asset_where_mapper(filters)
        payload = {"where": where}
        count_result = self.graphql_client.execute(GQL_COUNT_ASSETS, payload)
        count: int = count_result["data"]
        return count

    def create_upload_bucket_signed_urls(self, file_paths: List[str]) -> List[str]:
        """Send a GraphQL request calling createUploadBucketSignedUrls resolver."""
        payload = {
            "filePaths": file_paths,
        }
        urls_response = self.graphql_client.execute(GQL_CREATE_UPLOAD_BUCKET_SIGNED_URLS, payload)
        return urls_response["urls"]<|MERGE_RESOLUTION|>--- conflicted
+++ resolved
@@ -56,18 +56,6 @@
         )
 
         yield from assets_gen
-<<<<<<< HEAD
-
-    def list_assets_split(
-        self, filters: AssetFilters, fields: ListOrTuple[str], options: QueryOptions, project_info
-    ) -> Generator[Dict, None, None]:
-        """List assets with given options."""
-        if project_info["inputType"] == "VIDEO":
-            options = QueryOptions(
-                options.disable_tqdm, options.first, options.skip, min(options.batch_size, 10)
-            )
-
-=======
 
     def list_assets_split(
         self, filters: AssetFilters, fields: ListOrTuple[str], options: QueryOptions, project_info
@@ -80,7 +68,6 @@
             min(options.batch_size, 10 if project_info["inputType"] == "VIDEO" else 50),
         )
 
->>>>>>> 335bf19e
         inner_annotation_fragment = get_annotation_fragment()
         annotation_fragment = f"""
             annotations {{
