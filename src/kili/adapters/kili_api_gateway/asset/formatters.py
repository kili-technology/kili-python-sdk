"""Formatters for assets retrieved from Kili API."""

import json
from typing import Dict

from kili.adapters.http_client import HttpClient
from kili.core.helpers import is_url
from kili.domain.types import ListOrTuple


def load_json_from_link(link: str, http_client: HttpClient) -> Dict:
    """Load json from link."""
    if link == "" or not is_url(link):
        return {}

    try:
        return http_client.get(link, timeout=30).json()
    except json.JSONDecodeError:
        return {}


def load_asset_json_fields(asset: Dict, fields: ListOrTuple[str], http_client: HttpClient) -> Dict:
    """Load json fields of an asset."""
    if "jsonMetadata" in fields:
        try:
            asset["jsonMetadata"] = json.loads(asset.get("jsonMetadata", "{}"))
        except json.JSONDecodeError:
            asset["jsonMetadata"] = {}
<<<<<<< HEAD
=======

    if "ocrMetadata" in fields and asset.get("ocrMetadata") is not None:
        asset["ocrMetadata"] = load_json_from_link(asset.get("ocrMetadata", ""), http_client)
>>>>>>> 935489b0

    if "labels.jsonResponse" in fields:
        asset_labels = asset.get("labels", [])
        for label in asset_labels:
            try:
                label["jsonResponse"] = json.loads(label["jsonResponse"])
            except json.JSONDecodeError:
                label["jsonResponse"] = {}

    if "latestLabel.jsonResponse" in fields and asset.get("latestLabel") is not None:
        try:
            asset["latestLabel"]["jsonResponse"] = json.loads(asset["latestLabel"]["jsonResponse"])
        except json.JSONDecodeError:
            asset["latestLabel"]["jsonResponse"] = {}

    return asset<|MERGE_RESOLUTION|>--- conflicted
+++ resolved
@@ -26,12 +26,9 @@
             asset["jsonMetadata"] = json.loads(asset.get("jsonMetadata", "{}"))
         except json.JSONDecodeError:
             asset["jsonMetadata"] = {}
-<<<<<<< HEAD
-=======
 
     if "ocrMetadata" in fields and asset.get("ocrMetadata") is not None:
         asset["ocrMetadata"] = load_json_from_link(asset.get("ocrMetadata", ""), http_client)
->>>>>>> 935489b0
 
     if "labels.jsonResponse" in fields:
         asset_labels = asset.get("labels", [])
