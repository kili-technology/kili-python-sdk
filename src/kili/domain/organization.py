--- conflicted
+++ resolved
@@ -1,12 +1,8 @@
 """Organization domain."""
-<<<<<<< HEAD
+
 from dataclasses import dataclass
 from datetime import datetime
 from typing import NewType, Optional
-=======
-
-from typing import NewType
->>>>>>> 038e5e06
 
 OrganizationId = NewType("OrganizationId", str)
 
