--- conflicted
+++ resolved
@@ -12,17 +12,10 @@
   data: updatePropertiesInAssets(
     where: $whereArray,
     data: $dataArray
-<<<<<<< HEAD
-  ) {{
-    id
-  }}
-}}
-=======
   ) {
     id
   }
 }
->>>>>>> 29b0993d
 """
 
 GQL_DELETE_MANY_FROM_DATASET = f"""
