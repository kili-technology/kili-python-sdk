"""
Label mutations
"""

import warnings
from json import dumps
from typing import Dict, List, Optional

from typeguard import typechecked

from kili import services
<<<<<<< HEAD
=======
from kili.authentication import KiliAuth
from kili.enums import LabelType
>>>>>>> 163e4d16
from kili.helpers import deprecate, format_result
from kili.mutations.helpers import check_asset_identifier_arguments
from kili.mutations.label.queries import (
    GQL_APPEND_TO_LABELS,
    GQL_CREATE_HONEYPOT,
    GQL_UPDATE_PROPERTIES_IN_LABEL,
)
from kili.orm import Label
from kili.services.helpers import (
    assert_all_arrays_have_same_size,
    infer_ids_from_external_ids,
)
from kili.services.types import LabelType


class MutationsLabel:
    """Set of Label mutations."""

    # pylint: disable=too-many-arguments

    def __init__(self, auth: KiliAuth):
        """Initializes the subclass.

        Args:
            auth: KiliAuth object
        """
        self.auth = auth

    @typechecked
    def create_predictions(
        self,
        project_id: str,
        external_id_array: Optional[List[str]] = None,
        model_name_array: Optional[List[str]] = None,
        json_response_array: Optional[List[dict]] = None,
        model_name: Optional[str] = None,
        asset_id_array: Optional[List[str]] = None,
    ) -> dict:
        # pylint: disable=line-too-long
        """Create predictions for specific assets.

        Args:
            project_id: Identifier of the project.
            external_id_array: The external IDs of the assets for which we want to add predictions.
            model_name_array: [Deprecated] use `model_name` instead.
            json_response_array: The predictions are given here. For examples,
                see [the recipe](https://docs.kili-technology.com/recipes/importing-labels-and-predictions).
            model_name: The name of the model that generated the predictions
            asset_id_array: The internal IDs of the assets for which we want to add predictions.

        Returns:
            A result object which indicates if the mutation was successful, or an error message.

        !!! example "Recipe"
            For more detailed examples on how to create predictions, see [the recipe](https://docs.kili-technology.com/recipes/importing-labels-and-predictions).

        !!! warning "model name"
            The use of `model_name_array` is deprecated. Creating predictions from different
            models is not supported anymore. Please use `model_name` argument instead to
            provide the predictions model name."
        """
        if json_response_array is None or len(json_response_array) == 0:
            raise ValueError(
                "json_response_array is empty, you must provide at least one prediction to upload"
            )
        assert_all_arrays_have_same_size(
            [external_id_array, json_response_array, model_name_array, asset_id_array]
        )
        if model_name is None:
            if model_name_array is None:
                raise ValueError("You must provide a model name with the model_name argument ")
            if len(set(model_name_array)) > 1:
                raise ValueError(
                    "Creating predictions from different models is not supported anymore. Separate"
                    " your calls by models."
                )
            warnings.warn(
                (
                    "The use of `model_name_array` is deprecated. Creating predictions from"
                    " different models is not supported anymore. Please use `model_name` argument"
                    " instead to provide the predictions model name."
                ),
                DeprecationWarning,
            )
            model_name = model_name_array[0]

        labels = [
            {
                "asset_id": asset_id,
                "asset_external_id": asset_external_id,
                "json_response": json_response,
            }
            for (asset_id, asset_external_id, json_response) in list(
                zip(
                    asset_id_array or [None] * len(json_response_array),
                    external_id_array or [None] * len(json_response_array),
                    json_response_array,
                )
            )
        ]
        services.import_labels_from_dict(self.auth, project_id, labels, "PREDICTION", model_name)
        return {"id": project_id}

    @deprecate(
        msg=(
            "append_to_labels method is deprecated. Please use append_labels instead. This new"
            " function allows to import several labels 10 times faster."
        )
    )
    @typechecked
    def append_to_labels(
        self,
        json_response: dict,
        author_id: Optional[str] = None,
        label_asset_external_id: Optional[str] = None,
        label_asset_id: Optional[str] = None,
        label_type: LabelType = "DEFAULT",
        project_id: Optional[str] = None,
        seconds_to_label: Optional[int] = 0,
    ):
        """
        !!! danger "[DEPRECATED]"
            append_to_labels method is deprecated. Please use append_labels instead.
            This new function allows to import several labels 10 times faster.

        Append a label to an asset.

        Args:
            json_response: Label is given here
            author_id: ID of the author of the label
            label_asset_external_id: External identifier of the asset
            label_asset_id: Identifier of the asset
            project_id: Identifier of the project
            label_type: Can be one of `DEFAULT`, `PREDICTION`, `REVIEW` or `INFERENCE`
            seconds_to_label: Time to create the label

        !!! warning
            Either provide `label_asset_id` or `label_asset_external_id` and `project_id`

        Returns:
            A result object which indicates if the mutation was successful,
                or an error message.

        Examples:
            >>> kili.append_to_labels(label_asset_id=asset_id, json_response={...})

        """
        if author_id is None:
            author_id = self.auth.user_id
        check_asset_identifier_arguments(
            project_id,
            [label_asset_id] if label_asset_id else None,
            [label_asset_external_id] if label_asset_external_id else None,
        )
        if label_asset_id is None:
            assert label_asset_external_id and project_id
            label_asset_id = infer_ids_from_external_ids(
                self.auth, [label_asset_external_id], project_id
            )[label_asset_external_id]
        variables = {
            "data": {
                "authorID": author_id,
                "jsonResponse": dumps(json_response),
                "labelType": label_type,
                "secondsToLabel": seconds_to_label,
            },
            "where": {"id": label_asset_id},
        }
        result = self.auth.client.execute(GQL_APPEND_TO_LABELS, variables)
        return format_result("data", result, Label)

    @typechecked
    def append_labels(  # pylint: disable=dangerous-default-value
        self,
        asset_id_array: Optional[List[str]] = None,
        json_response_array: List[Dict] = [],
        author_id_array: Optional[List[str]] = None,
        seconds_to_label_array: Optional[List[int]] = None,
        model_name: Optional[str] = None,
        label_type: LabelType = "DEFAULT",
        project_id: Optional[str] = None,
        asset_external_id_array: Optional[List[str]] = None,
        disable_tqdm: bool = False,
    ) -> List:
        """Append labels to assets.

        Args:
            asset_id_array: list of asset internal ids to append labels on
            json_response_array: list of labels to append
            author_id_array: list of the author id of the labels
            seconds_to_label_array: list of times taken to produce the label, in seconds
            model_name: Only useful when uploading predictions.
                Name of the model when uploading predictions
            label_type: Can be one of `AUTOSAVE`, `DEFAULT`, `PREDICTION`, `REVIEW` or `INFERENCE`
            project_id: Identifier of the project
            asset_external_id_array: list of asset external ids to append labels on

        Returns:
            A result object which indicates if the mutation was successful,
                or an error message.

        Examples:
            >>> kili.append_to_labels(
                    asset_id_array=['cl9wmlkuc00050qsz6ut39g8h', 'cl9wmlkuw00080qsz2kqh8aiy'],
                    json_response_array=[{...}, {...}]
                )
        """
        if len(json_response_array) == 0:
            raise ValueError(
                "json_response_array is empty, you must provide at least one label to upload"
            )
        check_asset_identifier_arguments(project_id, asset_id_array, asset_external_id_array)
        assert_all_arrays_have_same_size(
            [
                seconds_to_label_array,
                author_id_array,
                json_response_array,
                asset_external_id_array,
                asset_id_array,
            ]
        )

        labels = [
            {
                "asset_id": asset_id,
                "asset_external_id": asset_external_id,
                "json_response": json_response,
                "seconds_to_label": seconds_to_label,
                "author_id": author_id,
            }
            for (asset_id, asset_external_id, json_response, seconds_to_label, author_id) in list(
                zip(
                    asset_id_array or [None] * len(json_response_array),
                    asset_external_id_array or [None] * len(json_response_array),
                    json_response_array,
                    seconds_to_label_array or [None] * len(json_response_array),
                    author_id_array or [None] * len(json_response_array),
                )
            )
        ]
        return services.import_labels_from_dict(
            self.auth, project_id, labels, label_type, model_name, disable_tqdm
        )

    @typechecked
    def update_properties_in_label(
        self,
        label_id: str,
        seconds_to_label: Optional[int] = None,
        model_name: Optional[str] = None,
        json_response: Optional[dict] = None,
    ) -> Label:
        """Update properties of a label.

        Args:
            label_id: Identifier of the label
            seconds_to_label: Time to create the label
            model_name: Name of the model
            json_response: The label is given here

        Returns:
            A result object which indicates if the mutation was successful,
                or an error message.

        Examples:
            >>> kili.update_properties_in_label(label_id=label_id, json_response={...})
        """
        formatted_json_response = None if json_response is None else dumps(json_response)
        variables = {
            "labelID": label_id,
            "secondsToLabel": seconds_to_label,
            "modelName": model_name,
            "jsonResponse": formatted_json_response,
        }
        result = self.auth.client.execute(GQL_UPDATE_PROPERTIES_IN_LABEL, variables)
        return format_result("data", result, Label)

    @typechecked
    def create_honeypot(
        self,
        json_response: dict,
        asset_external_id: Optional[str] = None,
        asset_id: Optional[str] = None,
        project_id: Optional[str] = None,
    ) -> Label:
        """Create honeypot for an asset.

        !!! info
            Uses the given `json_response` to create a `REVIEW` label.
            This enables Kili to compute a`honeypotMark`,
            which measures the similarity between this label and other labels.

        Args:
            json_response: The JSON response of the honeypot label of the asset
            asset_id: Identifier of the asset
                Either provide asset_id or asset_external_id and project_id
            asset_external_id: External identifier of the asset
                Either provide asset_id or asset_external_id and project_id
            project_id: Identifier of the project
                Either provide asset_id or asset_external_id and project_id

        Returns:
            A result object which indicates if the mutation was successful,
                or an error message.
        """
        if asset_id is None:
            if asset_external_id is None or project_id is None:
                raise ValueError("Either provide asset_id or external_id and project_id")
            asset_id = infer_ids_from_external_ids(self.auth, [asset_external_id], project_id)[
                asset_external_id
            ]

        variables = {
            "data": {"jsonResponse": dumps(json_response)},
            "where": {"id": asset_id},
        }
        result = self.auth.client.execute(GQL_CREATE_HONEYPOT, variables)
        return format_result("data", result, Label)<|MERGE_RESOLUTION|>--- conflicted
+++ resolved
@@ -9,11 +9,7 @@
 from typeguard import typechecked
 
 from kili import services
-<<<<<<< HEAD
-=======
 from kili.authentication import KiliAuth
-from kili.enums import LabelType
->>>>>>> 163e4d16
 from kili.helpers import deprecate, format_result
 from kili.mutations.helpers import check_asset_identifier_arguments
 from kili.mutations.label.queries import (
