--- conflicted
+++ resolved
@@ -238,17 +238,7 @@
                 "seconds_to_label": seconds_to_label,
                 "author_id": author_id,
             }
-<<<<<<< HEAD
-            for (
-                asset_id,
-                asset_external_id,
-                json_response,
-                seconds_to_label,
-                author_id,
-            ) in list(
-=======
             for (asset_id, asset_external_id, json_response, seconds_to_label, author_id) in list(
->>>>>>> a808a166
                 zip(
                     asset_id_array or [None] * len(json_response_array),
                     asset_external_id_array or [None] * len(json_response_array),
