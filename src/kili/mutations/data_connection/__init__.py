"""Data connection mutations."""

from datetime import datetime
from typing import Dict, List, Optional

from typeguard import typechecked

from kili.authentication import KiliAuth
from kili.exceptions import GraphQLError

from ... import services
from ...helpers import format_result
from ...queries.data_integration.queries import (
    GQL_GET_DATA_INTEGRATION_FOLDER_AND_SUBFOLDERS,
)
from .exceptions import AddDataConnectionError
from .queries import GQL_ADD_PROJECT_DATA_CONNECTION


class MutationsDataConnection:
    """Set of DataConnection mutations."""

    def __init__(self, auth: KiliAuth):
        """Initializes the subclass.

        Args:
            auth: KiliAuth object
        """
        self.auth = auth

    @typechecked
<<<<<<< HEAD
    def add_data_connection(
        self,
        project_id: str,
        data_integration_id: str,
        selected_folders: Optional[List[str]] = None,
    ) -> Dict:
        """Connect a remote storage to a project.

        Args:
            project_id: ID of the project.
            data_integration_id: ID of the data integration.
            selected_folders: List of folders of the data integration to connect to the project.
                If not provided, all folders of the data integration will be connected.
=======
    def add_cloud_storage_connection(
        self, project_id: str, cloud_storage_integration_id: str
    ) -> Dict:
        """Connect a cloud storage to a project.

        Args:
            project_id: ID of the project
            cloud_storage_integration_id: ID of the cloud storage integration
>>>>>>> 1ab44ed9

        Returns:
            A dict with the DataConnection ID.
        """
        if selected_folders is None:
            variables = {"dataIntegrationId": data_integration_id}
            try:
                result = self.auth.client.execute(
                    GQL_GET_DATA_INTEGRATION_FOLDER_AND_SUBFOLDERS, variables=variables
                )
            except GraphQLError as err:
                raise AddDataConnectionError(
                    f"The data integration with id {data_integration_id} is not supported in the"
                    " SDK yet. Use the Kili app to create a data connection instead."
                ) from err
            result = format_result("data", result)
            selected_folders = [folder["key"] for folder in result]

        variables = {
            "data": {
                "projectId": project_id,
                "integrationId": cloud_storage_integration_id,
                "isChecking": False,
                "lastChecked": datetime.now().isoformat(sep="T", timespec="milliseconds") + "Z",
                "selectedFolders": selected_folders,
            }
        }
        result = self.auth.client.execute(GQL_ADD_PROJECT_DATA_CONNECTION, variables)
        result = format_result("data", result)

        # We trigger data difference computation (same behavior as in the frontend)
        services.compute_differences(self.auth, result["id"])

        return result

    @typechecked
    def synchronize_data_connection(
        self, project_id: str, data_connection_id: str, delete_extraneous_files: bool = False
    ) -> Dict:
        """Synchronize a data connection.

        This method will compute differences between the data connection and the project
            and then validate the differences.

        If `delete_extraneous_files` is True, it will also delete files that are not in the
            data integration anymore but that are still in the project.

        Args:
            project_id: ID of the project.
            data_connection_id: ID of the data connection.
            delete_extraneous_files: If True, delete extraneous files.

        Returns:
            A dict with the DataConnection ID.
        """
        return services.synchronize_data_connection(
            self.auth, project_id, data_connection_id, delete_extraneous_files
        )<|MERGE_RESOLUTION|>--- conflicted
+++ resolved
@@ -29,30 +29,19 @@
         self.auth = auth
 
     @typechecked
-<<<<<<< HEAD
-    def add_data_connection(
+    def add_cloud_storage_connection(
         self,
         project_id: str,
         data_integration_id: str,
         selected_folders: Optional[List[str]] = None,
     ) -> Dict:
-        """Connect a remote storage to a project.
+        """Connect a cloud storage to a project.
 
         Args:
             project_id: ID of the project.
-            data_integration_id: ID of the data integration.
+            cloud_storage_integration_id: ID of the cloud storage integration.
             selected_folders: List of folders of the data integration to connect to the project.
                 If not provided, all folders of the data integration will be connected.
-=======
-    def add_cloud_storage_connection(
-        self, project_id: str, cloud_storage_integration_id: str
-    ) -> Dict:
-        """Connect a cloud storage to a project.
-
-        Args:
-            project_id: ID of the project
-            cloud_storage_integration_id: ID of the cloud storage integration
->>>>>>> 1ab44ed9
 
         Returns:
             A dict with the DataConnection ID.
