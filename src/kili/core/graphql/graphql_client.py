"""GraphQL Client."""

import logging
import os
import threading
from pathlib import Path
from typing import Any, Dict, Optional, Union
from urllib.parse import urlparse

import graphql
from filelock import FileLock
from gql import Client, gql
from gql.transport import exceptions
from gql.transport.requests import RequestsHTTPTransport
from gql.transport.requests import log as gql_requests_logger
from graphql import DocumentNode, print_schema
<<<<<<< HEAD
from pyrate_limiter import Duration, RequestRate
=======
from pyrate_limiter import Duration, Rate
>>>>>>> 70974027
from pyrate_limiter.limiter import Limiter
from tenacity import (
    retry,
    retry_all,
    retry_any,
    retry_if_exception_message,
    retry_if_exception_type,
    retry_if_not_exception_message,
    stop_after_delay,
    wait_exponential,
)

import kili.exceptions
from kili import __version__
from kili.adapters.http_client import HttpClient
from kili.core.constants import MAX_CALLS_PER_MINUTE
from kili.core.graphql.clientnames import GraphQLClientName
from kili.utils.logcontext import LogContext

gql_requests_logger.setLevel(logging.WARNING)

# _limiter and _execute_lock must be kept at module-level
# they need to be shared between all instances of Kili client within the same process

# rate limiter to avoid sending too many queries to the backend
_limiter = Limiter(Rate(MAX_CALLS_PER_MINUTE, Duration.MINUTE), max_delay=120 * 1000)

# mutex to avoid multiple threads sending queries to the backend at the same time
_execute_lock = threading.Lock()

DEFAULT_GRAPHQL_SCHEMA_CACHE_DIR = Path.home() / ".cache" / "kili" / "graphql"


# pylint: disable=too-many-instance-attributes, too-few-public-methods
class GraphQLClient:
    """GraphQL client."""

    # pylint: disable=too-many-arguments
    def __init__(
        self,
        endpoint: str,
        api_key: str,
        client_name: GraphQLClientName,
        http_client: HttpClient,
        verify: Union[bool, str] = True,
        enable_schema_caching: bool = True,
        graphql_schema_cache_dir: Optional[Union[str, Path]] = DEFAULT_GRAPHQL_SCHEMA_CACHE_DIR,
    ) -> None:
        """Initialize the GraphQL client.

        Args:
            endpoint: Kili API endpoint.
            api_key: Kili API key.
            client_name: Name of the client.
            http_client: HTTP client.
            verify: Whether to verify the SSL certificate.
            enable_schema_caching: Whether to cache the GraphQL schema on disk.
            graphql_schema_cache_dir: Directory where to cache the GraphQL schema.
        """
        self.endpoint = endpoint
        self.api_key = api_key
        self.client_name = client_name
        self.http_client = http_client
        self.verify = verify
        self.enable_schema_caching = enable_schema_caching
        self.graphql_schema_cache_dir = (
            Path(graphql_schema_cache_dir) if graphql_schema_cache_dir else None
        )

        self.ws_endpoint = self.endpoint.replace("http", "ws")

        self._gql_transport = RequestsHTTPTransport(
            url=endpoint,
            headers=self._get_headers(),
            timeout=30,
            verify=verify,
            retries=10,
            retry_backoff_factor=0.1,  # last retry will take 0.1*2**10 = 100s
            retry_status_forcelist=(
                429,  # 429 Too Many Requests
                502,  # 502 Bad Gateway
                503,  # 503 Service Unavailable
                504,  # 504 Gateway Timeout
            ),
        )

        if self.enable_schema_caching is True:
            if self.graphql_schema_cache_dir is None:
                raise ValueError(
                    "You must specify a cache directory if you want to enable schema caching."
                )

            self.graphql_schema_cache_dir.mkdir(parents=True, exist_ok=True)

            # mutex to avoid multiple processes operating in cache directory at the same time
            self._cache_dir_lock = FileLock(
                self.graphql_schema_cache_dir / "cache_dir.lock", timeout=15
            )

        self._gql_client = self._initizalize_graphql_client()

    def _get_headers(self) -> Dict[str, str]:
        """Get the headers."""
        return {
            "Authorization": f"X-API-Key: {self.api_key}",
            "Accept": "application/json",
            "Content-Type": "application/json",
            "apollographql-client-name": self.client_name.value,
            "apollographql-client-version": __version__,
        }

    @staticmethod
    def _get_introspection_args() -> Dict[str, bool]:
        """Get the introspection arguments."""
        return {
            "descriptions": True,  # descriptions for the schema, types, fields, and arguments
            "specified_by_url": False,  # https://spec.graphql.org/draft/#sec--specifiedBy
            "directive_is_repeatable": True,  # include repeatability of directives
            "schema_description": True,  # include schema description
            "input_value_deprecation": True,  # request deprecated input fields
        }

    def _initizalize_graphql_client(self) -> Client:
        """Initialize the GraphQL client."""
        if os.environ.get("KILI_SDK_SKIP_CHECKS", None) is not None:
            return Client(
                transport=self._gql_transport,
                fetch_schema_from_transport=False,
                introspection_args=self._get_introspection_args(),
            )

        if self.enable_schema_caching is False:
            return Client(
                transport=self._gql_transport,
                fetch_schema_from_transport=True,
                introspection_args=self._get_introspection_args(),
            )

        # In some cases (local development), we cannot get the kili version from the backend
        # and therefore we cannot determine the schema version, so we don't cache the schema
        graphql_schema_path = self._get_graphql_schema_path()
        if graphql_schema_path is None:
            return Client(
                transport=self._gql_transport,
                fetch_schema_from_transport=True,
                introspection_args=self._get_introspection_args(),
            )

        with self._cache_dir_lock:
            if not (graphql_schema_path.is_file() and graphql_schema_path.stat().st_size > 0):
                self._purge_graphql_schema_cache_dir()  # delete old schema files
                schema_str = self._get_graphql_schema_from_endpoint()
                self._cache_graphql_schema(graphql_schema_path, schema_str)

            else:
                schema_str = graphql_schema_path.read_text(encoding="utf-8")

        return Client(
            transport=self._gql_transport,
            schema=schema_str,
            introspection_args=self._get_introspection_args(),
        )

    def _get_graphql_schema_from_endpoint(self) -> str:
        """Get the GraphQL schema from the endpoint."""
        with Client(
            transport=self._gql_transport,
            fetch_schema_from_transport=True,
            introspection_args=self._get_introspection_args(),
        ) as session:
            return print_schema(session.client.schema)  # pyright: ignore[reportGeneralTypeIssues]

    def _cache_graphql_schema(self, graphql_schema_path: Path, schema_str: str) -> None:
        """Cache the graphql schema on disk."""
        with self._cache_dir_lock, graphql_schema_path.open("w", encoding="utf-8") as file:
            file.write(schema_str)
            file.flush()

    def _purge_graphql_schema_cache_dir(self) -> None:
        """Purge the schema cache directory."""
        if self.graphql_schema_cache_dir is None:
            return

        with self._cache_dir_lock:
            for file in self.graphql_schema_cache_dir.glob("*.graphql"):
                file.unlink()

    def _get_graphql_schema_path(self) -> Optional[Path]:
        """Get the path of the GraphQL schema.

        Will return None if we cannot get the schema version.
        """
        if self.graphql_schema_cache_dir is None:
            return None

        endpoint_netloc = urlparse(self.endpoint).netloc
        version = self._get_kili_app_version()
        if version is None:
            return None
        filename = f"{endpoint_netloc}_{version}.graphql"
        return self.graphql_schema_cache_dir / filename

    def _get_kili_app_version(self) -> Optional[str]:
        """Get the version of the Kili app server.

        Returns None if the version cannot be retrieved.
        """
        url = self.endpoint.replace("/graphql", "/version")
        response = self.http_client.get(url, timeout=30)
        if response.status_code == 200 and '"version":' in response.text:
            response_json = response.json()
            return response_json["version"]
        return None

    @classmethod
    def _remove_nullable_inputs(cls, variables: Dict) -> Dict:
        """Remove nullable inputs from the variables."""
        for key in ("data", "where", "project", "asset", "label", "issue"):
            if key in variables and isinstance(variables[key], dict):
                variables[key] = cls._remove_nullable_inputs(variables[key])

        return {k: v for k, v in variables.items() if v is not None}

    def execute(
        self, query: Union[str, DocumentNode], variables: Optional[Dict] = None, **kwargs
    ) -> Dict[str, Any]:
        """Execute a query.

        Args:
            query: the GraphQL query
            variables: the payload of the query
            kwargs: additional arguments to pass to the GraphQL client
        """
        document = query if isinstance(query, DocumentNode) else gql(query)
        variables = self._remove_nullable_inputs(variables) if variables else None

        try:
            return self._execute_with_retries(document, variables, **kwargs)

        except graphql.GraphQLError:  # local validation error
            # the local schema might be outdated
            # we refresh the schema and retry once
            self._purge_graphql_schema_cache_dir()
            self._gql_client = self._initizalize_graphql_client()
            try:
                return self._execute_with_retries(document, variables, **kwargs)

            except graphql.GraphQLError as err:
                # even after updating the schema, the query is invalid , we crash
                raise kili.exceptions.GraphQLError(error=err.message) from err

            # the query is valid but the server refused it, we crash
            except exceptions.TransportQueryError as err:
                raise kili.exceptions.GraphQLError(error=err.errors) from err

        except exceptions.TransportQueryError as err:  # remove validation error
            # the server refused the query after some retries, we crash
            raise kili.exceptions.GraphQLError(error=err.errors) from err

    @retry(
        reraise=True,  # re-raise the last exception
        retry=retry_all(
            retry_if_exception_type(  # error received from server
                (exceptions.TransportQueryError, exceptions.TransportServerError)
            ),
            retry_if_not_exception_message(
                match=r'.*Variable "(\$\w+)" of required type "(\w+!)" was not provided.*'
            ),
            retry_if_not_exception_message(match=r'.*Variable "(\$\w+)" got invalid value .*'),
            retry_if_not_exception_message(
                match=r'.*Field "(\w+)" is not defined by type "(\w+)".*'
            ),
            retry_any(
                retry_if_exception_message(match=r".*Invalid request made to Flagsmith API.*"),
                retry_if_exception_message(match=r".*Failed to fetch data connection.*"),
                retry_if_exception_message(match=r".*Unauthorized for url.*"),
            ),
        ),
        stop=stop_after_delay(3 * 60),
        wait=wait_exponential(multiplier=0.5, min=1, max=10),
    )
    def _execute_with_retries(
        self, document: DocumentNode, variables: Optional[Dict], **kwargs
    ) -> Dict[str, Any]:
        return self._raw_execute(document, variables, **kwargs)

    def _raw_execute(
        self, document: DocumentNode, variables: Optional[Dict], **kwargs
    ) -> Dict[str, Any]:
        _limiter.try_acquire("GraphQLClient.execute")
        with _execute_lock:
            return self._gql_client.execute(
                document=document,
                variable_values=variables,
                extra_args={
                    "headers": {
                        **(self._gql_transport.headers or {}),
                        **LogContext(),
                    }
                },
                **kwargs,
            )<|MERGE_RESOLUTION|>--- conflicted
+++ resolved
@@ -14,11 +14,7 @@
 from gql.transport.requests import RequestsHTTPTransport
 from gql.transport.requests import log as gql_requests_logger
 from graphql import DocumentNode, print_schema
-<<<<<<< HEAD
 from pyrate_limiter import Duration, RequestRate
-=======
-from pyrate_limiter import Duration, Rate
->>>>>>> 70974027
 from pyrate_limiter.limiter import Limiter
 from tenacity import (
     retry,
