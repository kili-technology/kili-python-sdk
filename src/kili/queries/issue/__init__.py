"""Issue queries."""
<<<<<<< HEAD
=======

>>>>>>> 61107ad3
from typing import Dict, Generator, Iterable, List, Optional, overload

from typeguard import typechecked
from typing_extensions import Literal

from kili.authentication import KiliAuth
from kili.graphql import QueryOptions
from kili.graphql.operations.issue.queries import IssueQuery, IssueWhere
from kili.helpers import disable_tqdm_if_as_generator


class QueriesIssue:
    """Set of Issue queries."""

    # pylint: disable=too-many-arguments,dangerous-default-value

    def __init__(self, auth: KiliAuth):
        """Initialize the subclass.

        Args:
            auth: KiliAuth object
        """
        self.auth = auth

    @overload
    def issues(
        self,
        project_id: str,
        fields: List[str] = [
            "id",
            "createdAt",
            "hasBeenSeen",
            "issueNumber",
            "status",
            "type",
        ],
        first: Optional[int] = None,
        skip: int = 0,
        disable_tqdm: bool = False,
<<<<<<< HEAD
        asset_id: Optional[str] = None,
        asset_id_in: Optional[List[str]] = None,
        issue_type: Optional[Literal["QUESTION", "ISSUE"]] = None,
        status: Optional[Literal["OPEN", "SOLVED"]] = None,
=======
>>>>>>> 61107ad3
        *,
        as_generator: Literal[True],
    ) -> Generator[Dict, None, None]:
        ...

    @overload
    def issues(
        self,
        project_id: str,
        fields: List[str] = [
            "id",
            "createdAt",
            "hasBeenSeen",
            "issueNumber",
            "status",
            "type",
        ],
        first: Optional[int] = None,
        skip: int = 0,
        disable_tqdm: bool = False,
<<<<<<< HEAD
        asset_id: Optional[str] = None,
        asset_id_in: Optional[List[str]] = None,
        issue_type: Optional[Literal["QUESTION", "ISSUE"]] = None,
        status: Optional[Literal["OPEN", "SOLVED"]] = None,
=======
>>>>>>> 61107ad3
        *,
        as_generator: Literal[False] = False,
    ) -> List[Dict]:
        ...

    @typechecked
    def issues(
        self,
        project_id: str,
        fields: List[str] = [
            "id",
            "createdAt",
            "hasBeenSeen",
            "issueNumber",
            "status",
            "type",
            "assetId",
        ],
        first: Optional[int] = None,
        skip: int = 0,
        disable_tqdm: bool = False,
<<<<<<< HEAD
        asset_id: Optional[str] = None,
        asset_id_in: Optional[List[str]] = None,
        issue_type: Optional[Literal["QUESTION", "ISSUE"]] = None,
        status: Optional[Literal["OPEN", "SOLVED"]] = None,
=======
>>>>>>> 61107ad3
        *,
        as_generator: bool = False,
    ) -> Iterable[Dict]:
        # pylint: disable=line-too-long
        """Get a generator or a list of issues that match a set of criteria.
<<<<<<< HEAD
=======

        !!! Info "Issues or Questions"
            An `Issue` object both represent an issue and a question in the app.
            To create them, two different methods are provided: `create_issues` and `create_questions`.
            However to query issues and questions, we currently provide this unique method that retrieves both of them.

>>>>>>> 61107ad3
        Args:
            project_id: Project ID the issue belongs to.
            asset_id: Id of the asset whose returned issues are associated to.
            asset_id_in: List of Ids of assets whose returned issues are associated to.
            issue_type: Type of the issue to return. An issue object both represents issues and questions in the app.
            status: Status of the issues to return.
            fields: All the fields to request among the possible fields for the assets.
                See [the documentation](https://docs.kili-technology.com/reference/graphql-api#issue) for all possible fields.
            first: Maximum number of issues to return.
            skip: Number of issues to skip (they are ordered by their date of creation, first to last).
            disable_tqdm: If `True`, the progress bar will be disabled
            as_generator: If `True`, a generator on the issues is returned.
        Returns:
            A result object which contains the query if it was successful,
                or an error message.
        Examples:
            >>> kili.issues(project_id=project_id, fields=['author.email']) # List all issues of a project and their authors
        """
<<<<<<< HEAD

        if asset_id and asset_id_in:
            raise ValueError(
                "You cannot provide both `asset_id` and `asset_id_in` at the same time"
            )
        where = IssueWhere(
            project_id=project_id,
            asset_id=asset_id,
            asset_id_in=asset_id_in,
            issue_type=issue_type,
            status=status,
        )
        disable_tqdm = disable_tqdm_if_as_generator(as_generator, disable_tqdm)
        options = QueryOptions(disable_tqdm, first, skip)
        issues_gen = IssueQuery(self.auth.client)(where, fields, options)
=======
        where = IssueWhere(project_id=project_id)
        disable_tqdm = disable_tqdm_if_as_generator(as_generator, disable_tqdm)
        options = QueryOptions(disable_tqdm, first, skip)
        issues_gen = IssueQuery(self.auth.client)(where, fields, options)

>>>>>>> 61107ad3
        if as_generator:
            return issues_gen
        return list(issues_gen)

    @typechecked
<<<<<<< HEAD
    def count_issues(
        self,
        project_id: str,
        asset_id: Optional[str] = None,
        asset_id_in: Optional[List[str]] = None,
        issue_type: Optional[Literal["QUESTION", "ISSUE"]] = None,
        status: Optional[Literal["OPEN", "SOLVED"]] = None,
    ) -> int:
=======
    def count_issues(self, project_id: str) -> int:
>>>>>>> 61107ad3
        """Count and return the number of issues with the given constraints.

        Args:
            project_id: Project ID the issue belongs to.
            asset_id: Asset id whose returned issues are associated to.
            asset_id_in: List of asset ids whose returned issues are associated to.
            issue_type: Type of the issue to return. An issue object both
                represents issues and questions in the app
            status: Status of the issues to return.
        Returns:
            The number of issues with the parameters provided
        """
<<<<<<< HEAD
        if asset_id and asset_id_in:
            raise ValueError(
                "You cannot provide both `asset_id` and `asset_id_in` at the same time"
            )
        where = IssueWhere(
            project_id=project_id,
            asset_id=asset_id,
            asset_id_in=asset_id_in,
            issue_type=issue_type,
            status=status,
        )
=======
        where = IssueWhere(project_id=project_id)
>>>>>>> 61107ad3
        return IssueQuery(self.auth.client).count(where)<|MERGE_RESOLUTION|>--- conflicted
+++ resolved
@@ -1,8 +1,4 @@
 """Issue queries."""
-<<<<<<< HEAD
-=======
-
->>>>>>> 61107ad3
 from typing import Dict, Generator, Iterable, List, Optional, overload
 
 from typeguard import typechecked
@@ -42,13 +38,10 @@
         first: Optional[int] = None,
         skip: int = 0,
         disable_tqdm: bool = False,
-<<<<<<< HEAD
         asset_id: Optional[str] = None,
         asset_id_in: Optional[List[str]] = None,
         issue_type: Optional[Literal["QUESTION", "ISSUE"]] = None,
         status: Optional[Literal["OPEN", "SOLVED"]] = None,
-=======
->>>>>>> 61107ad3
         *,
         as_generator: Literal[True],
     ) -> Generator[Dict, None, None]:
@@ -69,13 +62,10 @@
         first: Optional[int] = None,
         skip: int = 0,
         disable_tqdm: bool = False,
-<<<<<<< HEAD
         asset_id: Optional[str] = None,
         asset_id_in: Optional[List[str]] = None,
         issue_type: Optional[Literal["QUESTION", "ISSUE"]] = None,
         status: Optional[Literal["OPEN", "SOLVED"]] = None,
-=======
->>>>>>> 61107ad3
         *,
         as_generator: Literal[False] = False,
     ) -> List[Dict]:
@@ -97,27 +87,21 @@
         first: Optional[int] = None,
         skip: int = 0,
         disable_tqdm: bool = False,
-<<<<<<< HEAD
         asset_id: Optional[str] = None,
         asset_id_in: Optional[List[str]] = None,
         issue_type: Optional[Literal["QUESTION", "ISSUE"]] = None,
         status: Optional[Literal["OPEN", "SOLVED"]] = None,
-=======
->>>>>>> 61107ad3
         *,
         as_generator: bool = False,
     ) -> Iterable[Dict]:
         # pylint: disable=line-too-long
         """Get a generator or a list of issues that match a set of criteria.
-<<<<<<< HEAD
-=======
 
         !!! Info "Issues or Questions"
             An `Issue` object both represent an issue and a question in the app.
             To create them, two different methods are provided: `create_issues` and `create_questions`.
             However to query issues and questions, we currently provide this unique method that retrieves both of them.
 
->>>>>>> 61107ad3
         Args:
             project_id: Project ID the issue belongs to.
             asset_id: Id of the asset whose returned issues are associated to.
@@ -136,7 +120,6 @@
         Examples:
             >>> kili.issues(project_id=project_id, fields=['author.email']) # List all issues of a project and their authors
         """
-<<<<<<< HEAD
 
         if asset_id and asset_id_in:
             raise ValueError(
@@ -152,19 +135,11 @@
         disable_tqdm = disable_tqdm_if_as_generator(as_generator, disable_tqdm)
         options = QueryOptions(disable_tqdm, first, skip)
         issues_gen = IssueQuery(self.auth.client)(where, fields, options)
-=======
-        where = IssueWhere(project_id=project_id)
-        disable_tqdm = disable_tqdm_if_as_generator(as_generator, disable_tqdm)
-        options = QueryOptions(disable_tqdm, first, skip)
-        issues_gen = IssueQuery(self.auth.client)(where, fields, options)
-
->>>>>>> 61107ad3
         if as_generator:
             return issues_gen
         return list(issues_gen)
 
     @typechecked
-<<<<<<< HEAD
     def count_issues(
         self,
         project_id: str,
@@ -173,9 +148,6 @@
         issue_type: Optional[Literal["QUESTION", "ISSUE"]] = None,
         status: Optional[Literal["OPEN", "SOLVED"]] = None,
     ) -> int:
-=======
-    def count_issues(self, project_id: str) -> int:
->>>>>>> 61107ad3
         """Count and return the number of issues with the given constraints.
 
         Args:
@@ -188,7 +160,6 @@
         Returns:
             The number of issues with the parameters provided
         """
-<<<<<<< HEAD
         if asset_id and asset_id_in:
             raise ValueError(
                 "You cannot provide both `asset_id` and `asset_id_in` at the same time"
@@ -200,7 +171,4 @@
             issue_type=issue_type,
             status=status,
         )
-=======
-        where = IssueWhere(project_id=project_id)
->>>>>>> 61107ad3
         return IssueQuery(self.auth.client).count(where)