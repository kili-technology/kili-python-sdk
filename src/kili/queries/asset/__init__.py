--- conflicted
+++ resolved
@@ -202,12 +202,8 @@
             updated_at_lte=updated_at_lte,
             label_category_search=label_category_search,
         )
-<<<<<<< HEAD
-        options = QueryOptions(disable_tqdm, first, skip, as_generator)
-=======
         disable_tqdm = disable_tqdm_if_as_generator(as_generator, disable_tqdm)
         options = QueryOptions(disable_tqdm, first, skip)
->>>>>>> b9e3c3bd
         post_call_function, fields = get_download_assets_function(
             self, download_media, fields, project_id, local_media_dir
         )
