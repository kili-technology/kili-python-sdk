--- conflicted
+++ resolved
@@ -116,7 +116,6 @@
    "execution_count": null,
    "id": "b4ef53d4",
    "metadata": {},
-<<<<<<< HEAD
    "outputs": [
     {
      "name": "stdout",
@@ -126,9 +125,6 @@
      ]
     }
    ],
-=======
-   "outputs": [],
->>>>>>> 61107ad3
    "source": [
     "title = \"Plugins test project\"\n",
     "description = \"My first project with a plugin\"\n",
@@ -331,7 +327,6 @@
    "execution_count": null,
    "id": "2863c921-f2e6-4e7e-92e4-387747bd1582",
    "metadata": {},
-<<<<<<< HEAD
    "outputs": [
     {
      "name": "stderr",
@@ -341,9 +336,6 @@
      ]
     }
    ],
-=======
-   "outputs": [],
->>>>>>> 61107ad3
    "source": [
     "kili.activate_plugin_on_project(plugin_name=plugin_name, project_id=project_id)"
    ]
@@ -378,11 +370,7 @@
    ],
    "source": [
     "path_to_plugin = Path(plugin_folder) / \"main.py\"\n",
-<<<<<<< HEAD
-    "plugin_name = \"Plugin bbox count\"\n",
-=======
     "plugin_name_file = \"Plugin bbox count - file\"\n",
->>>>>>> 61107ad3
     "\n",
     "try:\n",
     "    kili.upload_plugin(str(path_to_plugin), plugin_name_file)\n",
@@ -490,7 +478,6 @@
    "execution_count": null,
    "id": "185c0155",
    "metadata": {},
-<<<<<<< HEAD
    "outputs": [
     {
      "name": "stderr",
@@ -510,9 +497,6 @@
      "output_type": "execute_result"
     }
    ],
-=======
-   "outputs": [],
->>>>>>> 61107ad3
    "source": [
     "kili.append_labels(\n",
     "    json_response_array=[json_response], asset_id_array=[asset_id], label_type=\"DEFAULT\"\n",
@@ -535,7 +519,6 @@
    "execution_count": null,
    "id": "44657eb7",
    "metadata": {},
-<<<<<<< HEAD
    "outputs": [
     {
      "name": "stderr",
@@ -560,9 +543,6 @@
      ]
     }
    ],
-=======
-   "outputs": [],
->>>>>>> 61107ad3
    "source": [
     "print(\n",
     "    kili.assets(project_id=project_id, asset_id=asset_id, fields=[\"status\", \"issues.comments.text\"])\n",
@@ -589,7 +569,6 @@
    "execution_count": null,
    "id": "65521b13",
    "metadata": {},
-<<<<<<< HEAD
    "outputs": [
     {
      "name": "stderr",
@@ -615,9 +594,6 @@
      ]
     }
    ],
-=======
-   "outputs": [],
->>>>>>> 61107ad3
    "source": [
     "json_response = {\n",
     "    \"JOB_0\": {\n",
@@ -678,19 +654,7 @@
    "execution_count": null,
    "id": "dc645b76",
    "metadata": {},
-<<<<<<< HEAD
-   "outputs": [
-    {
-     "name": "stdout",
-     "output_type": "stream",
-     "text": [
-      "[]\n"
-     ]
-    }
-   ],
-=======
-   "outputs": [],
->>>>>>> 61107ad3
+   "outputs": [],
    "source": [
     "import json\n",
     "from datetime import date\n",
@@ -775,7 +739,6 @@
    "execution_count": null,
    "id": "4962d0b7",
    "metadata": {},
-<<<<<<< HEAD
    "outputs": [
     {
      "name": "stderr",
@@ -785,9 +748,6 @@
      ]
     }
    ],
-=======
-   "outputs": [],
->>>>>>> 61107ad3
    "source": [
     "kili.deactivate_plugin_on_project(plugin_name=plugin_name, project_id=project_id);"
    ]
@@ -846,7 +806,6 @@
      "skip"
     ]
    },
-<<<<<<< HEAD
    "outputs": [
     {
      "data": {
@@ -859,9 +818,6 @@
      "output_type": "execute_result"
     }
    ],
-=======
-   "outputs": [],
->>>>>>> 61107ad3
    "source": [
     "kili.delete_project(project_id)"
    ]
