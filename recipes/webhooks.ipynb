--- conflicted
+++ resolved
@@ -103,11 +103,7 @@
    "cell_type": "markdown",
    "metadata": {},
    "source": [
-<<<<<<< HEAD
-    "Webhooks have a timeout of around 30 days. After this period, the hook is automatically killed. If you need to stop it before, you can call `stop_subscribe`:"
-=======
     "Webhooks have a timeout of around 30 days. After this period, the hook is automatically killed. If you need to stop it before, you can call `close`:"
->>>>>>> 8f890459
    ]
   },
   {
@@ -116,11 +112,7 @@
    "metadata": {},
    "outputs": [],
    "source": [
-<<<<<<< HEAD
-    "client.stop_subscribe()"
-=======
     "client.close()"
->>>>>>> 8f890459
    ]
   },
   {
