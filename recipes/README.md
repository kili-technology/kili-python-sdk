--- conflicted
+++ resolved
@@ -74,21 +74,6 @@
 python google_ner_pre_labeling.py
 ```
 
-<<<<<<< HEAD
-## How to append assets and leverage online learning with AutoML
-
-- Create Project for TextClassification with `JsonSetting = "{\"categories\":{\"POSITIVE\": \"Review positive\",\"NEGATIVE\": \"Review négative\"}}" `
- 
-- Then execute:
-```bash
-python python create_auto_model.py (OPTIONNAL --graphql_client https://cloud.kili-technology.com/api/label/graphql)
-```
-- Enter your personnal information : Mail, Password, ProjectID
-
-- Annotate
-
-- See predictions 
-=======
 ## How to use GraphQL Playground
 
 For more flexibility, you can directly query GraphQL API without using
@@ -130,4 +115,17 @@
   }
 }
 ```
->>>>>>> 2c6d254b
+
+## How to append assets and leverage online learning with AutoML
+
+- Create Project for TextClassification with `JsonSetting = "{\"categories\":{\"POSITIVE\": \"Review positive\",\"NEGATIVE\": \"Review négative\"}}" `
+ 
+- Then execute:
+```bash
+python python create_auto_model.py (OPTIONNAL --graphql_client https://cloud.kili-technology.com/api/label/graphql)
+```
+- Enter your personnal information : Mail, Password, ProjectID
+
+- Annotate
+
+- See predictions 