--- conflicted
+++ resolved
@@ -53,11 +53,7 @@
 
       - name: Notebook tests
         if: github.event_name != 'push' || github.ref_name != 'master' # does not run for push on master
-<<<<<<< HEAD
-        timeout-minutes: 15
-=======
         timeout-minutes: 18
->>>>>>> 61107ad3
         run: pytest -ra -sv --color yes --code-highlight yes --durations=15 -vv tests/test_notebooks.py
         env:
           KILI_API_CLOUD_VISION: ${{ secrets.KILI_API_CLOUD_VISION }}
