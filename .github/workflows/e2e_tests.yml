--- conflicted
+++ resolved
@@ -188,13 +188,8 @@
           KILI_USER_ID: ${{ secrets[format('KILI_USER_ID_{0}', env.TEST_AGAINST)] }}
 
       - name: Notebook tests
-<<<<<<< HEAD
         if: github.event.inputs.runNotebookTests != 'false' && (github.event_name != 'push' || github.ref_name != 'master') # Do not run notebook tests after merging to master
-        timeout-minutes: 15
-=======
-        if: github.event_name != 'push' || github.ref_name != 'master' # does not run for push on master
         timeout-minutes: 18
->>>>>>> 61107ad3
         run: pytest -ra -sv --color yes --code-highlight yes --durations=15 -vv tests/test_notebooks.py
         env:
           KILI_API_CLOUD_VISION: ${{ secrets.KILI_API_CLOUD_VISION }}
