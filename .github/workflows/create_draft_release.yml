--- conflicted
+++ resolved
@@ -62,15 +62,6 @@
           # make sure release_version is greater than last github release
           latest_release=$(get_last_release_tag_github)
           echo "Latest release: $latest_release"
-<<<<<<< HEAD
-=======
-          if [[ ${{ inputs.checkAgainstLatestRelease }} == true ]]; then
-            if ! [[ $(version_to_int "$release_version") -gt $(version_to_int "$latest_release") ]]; then
-                echo "The release you are trying to create ($release_version) is lower than the latest release on github ($latest_release)"
-                exit 1
-            fi
-          fi
->>>>>>> 1b18153d
 
           # tag and push the tag
           # -f to overwrite the tag if it already exists
