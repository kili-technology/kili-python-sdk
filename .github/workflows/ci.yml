--- conflicted
+++ resolved
@@ -17,11 +17,7 @@
     name: Pylint test
     strategy:
       matrix:
-<<<<<<< HEAD
-        python-version: ["3.8", "3.11"]
-=======
         python-version: ["3.8", "3.12"]
->>>>>>> d97261f0
     steps:
       - uses: actions/checkout@v4
       - name: Set up Python ${{ matrix.python-version }}
@@ -41,11 +37,7 @@
     runs-on: ubuntu-latest
     strategy:
       matrix:
-<<<<<<< HEAD
-        version: ["3.8", "3.11"]
-=======
         version: ["3.8", "3.12"]
->>>>>>> d97261f0
     steps:
       - uses: actions/checkout@v4
       - uses: actions/setup-python@v4
@@ -160,8 +152,6 @@
             exit 1
           else
             echo "Documentation build completed successfully"
-<<<<<<< HEAD
-=======
           fi
 
   find-dead-code:
@@ -209,5 +199,4 @@
             exit 1
           else
             echo "No dead code found"
->>>>>>> d97261f0
           fi