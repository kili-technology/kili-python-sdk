name: CI
on: [push]

jobs:
  pre-commit:
    runs-on: ubuntu-latest
    steps:
      - uses: actions/checkout@v4
      - uses: actions/setup-python@v4
        with:
          python-version: 3.8
          cache: 'pip'
      - uses: pre-commit/action@v3.0.0

  pylint:
    runs-on: ubuntu-latest
    name: Pylint test
    strategy:
      matrix:
        python-version: ['3.8', '3.11']
    steps:
      - uses: actions/checkout@v4
      - name: Set up Python ${{ matrix.python-version }}
        uses: actions/setup-python@v4
        with:
          python-version: ${{ matrix.python-version }}
          cache: 'pip'
      - name: Install dependencies
        run: |
          python -m pip install --upgrade pip
          pip install -e ".[dev]"
      - name: Analysing the code with pylint
        run: |
          pylint --rcfile=.pylintrc src/kili

  pyright:
    runs-on: ubuntu-latest
    strategy:
      matrix:
        version: ['3.8', '3.11']
    steps:
      - uses: actions/checkout@v4
      - uses: actions/setup-python@v4
        with:
          python-version: ${{ matrix.version }}
          cache: 'pip'
      - name: Install dependencies
        run: |
          python -m pip install --upgrade pip
          pip install -e ".[dev]"
      - name: Run pyright
        run: pyright .

  unit-integration-test:
    timeout-minutes: 15
    name: Unit and integration tests
    strategy:
      matrix:
        include:
          - os: ubuntu-latest
            python-version: 3.8
          - os: windows-latest
            python-version: 3.8
          - os: ubuntu-latest
            python-version: 3.11
    runs-on: ${{ matrix.os }}
    steps:
      - name: Checkout repo
        uses: actions/checkout@v4

      - name: Set up Python ${{ matrix.python-version }}
        uses: actions/setup-python@v4
        with:
          python-version: ${{ matrix.python-version }}
          cache: 'pip'

      - name: Install dependencies
        run: |
          python -m pip install --upgrade pip
          pip install -e ".[dev]"

      - name: Unit and integration tests
        run: pytest -n auto -ra -sv --color yes --code-highlight yes --durations=15 -vv --ignore tests/e2e/ --cov=src/kili --cov-report=term-missing --cov-config=.coveragerc --cov-fail-under=82

  markdown-link-check:
    timeout-minutes: 10
    runs-on: ubuntu-latest
    steps:
      - uses: actions/checkout@v4
      - uses: lycheeverse/lychee-action@v1.8.0
        with:
          fail: true
          debug: false
          args: "-qq --no-progress --insecure './**/*.md' './src/kili/**/*.py'"

  build-test:
    runs-on: ubuntu-latest
    steps:
      - uses: actions/checkout@v4

      - name: Set up Python
        uses: actions/setup-python@v4
        with:
          python-version: 3.8

      - name: Install dependencies
        run: |
          python -m pip install --upgrade pip
          pip install setuptools twine wheel

      - name: Build
        run: |
          python setup.py sdist bdist_wheel

      - name: Test the Build
        run: |
          python -m pip install . # to install dependencies
          python -m pip uninstall -y kili
          python -m pip install --find-links=dist --no-index kili
          python -c 'from kili.client import Kili; k=Kili(); print("Everything OK!")'
        env:
          KILI_API_ENDPOINT: https://cloud.kili-technology.com/api/label/v2/graphql
          KILI_API_KEY: ${{ secrets.KILI_USER_API_KEY_PROD }}

  doc-build-test:
    runs-on: ubuntu-latest
    steps:
      - uses: actions/checkout@v4

      - name: Set up Python
        uses: actions/setup-python@v4
        with:
          python-version: 3.8

      - name: Install dependencies
        run: |
          python -m pip install --upgrade pip
          pip install -e ".[dev]"

      - name: Build
<<<<<<< HEAD
        run: mkdocs build
=======
        run: |
          mkdocs build 2>&1 | tee doc-build.log

      - name: Look for Warnings
        run: |
          if grep -q "WARNING" doc-build.log; then
            echo $(grep "WARNING" doc-build.log)
            echo "::error::Documentation build completed with warnings"
            exit 1
          else
            echo "Documentation build completed successfully"
          fi
>>>>>>> 1b18153d
<|MERGE_RESOLUTION|>--- conflicted
+++ resolved
@@ -138,9 +138,6 @@
           pip install -e ".[dev]"
 
       - name: Build
-<<<<<<< HEAD
-        run: mkdocs build
-=======
         run: |
           mkdocs build 2>&1 | tee doc-build.log
 
@@ -152,5 +149,4 @@
             exit 1
           else
             echo "Documentation build completed successfully"
-          fi
->>>>>>> 1b18153d
+          fi