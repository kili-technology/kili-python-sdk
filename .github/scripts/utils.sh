--- conflicted
+++ resolved
@@ -1,11 +1,7 @@
 #!/bin/bash
 
 get_sdk_version_from_pyproject_toml() {
-<<<<<<< HEAD
-    sdk_version=$(cat pyproject.toml | grep version | cut -d ' ' -f 3 | sed -r s,"^\"(.*)\"$","\1",)
-=======
     sdk_version=$(cat pyproject.toml | grep "^version" | cut -d '"' -f 2)
->>>>>>> d97261f0
     echo "$sdk_version"
 }
 
@@ -18,8 +14,8 @@
         --current-version "$(get_sdk_version_from_pyproject_toml)" \
         "$2" \
         src/kili/__init__.py \
-        pyproject.toml \
-        | grep new_version | sed -r s,"^.*=",,)
+        pyproject.toml |
+        grep new_version | sed -r s,"^.*=",,)
 
     echo "$new_version"
 }
@@ -28,8 +24,8 @@
 # 2.129.1 -> 2129001
 version_to_int() {
     version=$1
-    as_int=$(echo "$version" | awk -F. '{ printf("%03d%03d%03d\n", $1,$2,$3); }';)
-    echo "$((10#$as_int))"  # interpret as base 10
+    as_int=$(echo "$version" | awk -F. '{ printf("%03d%03d%03d\n", $1,$2,$3); }')
+    echo "$((10#$as_int))" # interpret as base 10
 }
 
 get_last_release_tag_github() {
